from setuptools import setup, find_packages
import pathlib

here = pathlib.Path(__file__).parent.resolve()
long_description = (here / 'README.md').read_text(encoding='utf-8')

setup(
    name='S1_NRB',
    setup_requires=['setuptools_scm'],
    use_scm_version=True,
    description="Prototype processor for the Sentinel-1 Normalised Radar Backscatter (S1 NRB) product",
    long_description=long_description,
    long_description_content_type='text/markdown',
    url="https://github.com/SAR-ARD/S1_NRB",
    author="John Truckenbrodt, Marco Wolsza",
    author_email="john.truckenbrodt@uni-jena.de",
    packages=find_packages(where='.'),
    include_package_data=True,
    install_requires=['gdal>=3.4.1',
                      'click',
                      'lxml',
                      'pystac',
<<<<<<< HEAD
                      'pyroSAR>=0.16.2',
                      'scipy',
                      's1etad>=0.5.3'],
=======
                      'pyroSAR>=0.16.3',
                      'scipy'],
>>>>>>> 48e4b5b2
    python_requires='>=3.8',
    zip_safe=False,
    entry_points={
        'console_scripts': ['s1_nrb=S1_NRB.cli:cli']
    }
)<|MERGE_RESOLUTION|>--- conflicted
+++ resolved
@@ -20,14 +20,9 @@
                       'click',
                       'lxml',
                       'pystac',
-<<<<<<< HEAD
-                      'pyroSAR>=0.16.2',
+                      'pyroSAR>=0.16.3',
                       'scipy',
                       's1etad>=0.5.3'],
-=======
-                      'pyroSAR>=0.16.3',
-                      'scipy'],
->>>>>>> 48e4b5b2
     python_requires='>=3.8',
     zip_safe=False,
     entry_points={
