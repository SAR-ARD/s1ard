--- conflicted
+++ resolved
@@ -15,16 +15,9 @@
 from spatialist.raster import rasterize
 from pyroSAR.drivers import ID
 from osgeo import gdal
-<<<<<<< HEAD
 from s1ard.config import version_dict
-from s1ard.metadata.mapping import (RES_MAP_SLC, RES_MAP_GRD,
-                                    ENL_MAP_GRD, OSV_MAP, SLC_ACC_MAP,
-                                    URL as URL_PACKAGE)
-=======
-import s1ard
 from s1ard.metadata.mapping import (RES_MAP_SLC, RES_MAP_GRD, ENL_MAP_GRD,
                                     OSV_MAP, SLC_ACC_MAP, URL)
->>>>>>> 72fb2da0
 from s1ard.processors.registry import load_processor
 from cesard.ancillary import get_tmp_name
 from cesard.metadata.extract import (calc_enl, calc_performance_estimates,
