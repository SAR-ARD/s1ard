--- conflicted
+++ resolved
@@ -10,7 +10,6 @@
 from datetime import timezone
 import numpy as np
 from importlib import import_module
-from statistics import median
 from spatialist import Raster
 from spatialist.auxil import gdalwarp, crsConvert
 from spatialist.ancillary import finder, dissolve
@@ -58,26 +57,13 @@
         src_sid[uid] = sid
         src_xml[uid] = get_src_meta(sid=sid)
     sid0 = src_sid[list(src_sid.keys())[0]]  # first key/first file; used to extract some common metadata
-<<<<<<< HEAD
-=======
-    swath_id = re.search('_(IW|EW|S[1-6])_', os.path.basename(sid0.file)).group().replace('_', '')
-    
-    ref_tif = finder(target, ['[hv]{2}-[gs]-lin.tif$'], regex=True)[0]
-    ratio_tif = finder(target, ['[hv]{2}-[gs]-lin.vrt$'], regex=True)
-    np_tifs = finder(target, ['-np-[hv]{2}.tif$'], regex=True)
-    ei_tif = finder(target, ['-ei.tif$'], regex=True)
-    product_id = os.path.basename(target)
-    prod_meta = get_prod_meta(product_id=product_id, tif=ref_tif,
-                              src_ids=src_ids, sar_dir=sar_dir,
-                              processor_name=config['processing']['processor'])
-    op_mode = prod_meta['mode']
->>>>>>> 2768eedf
     
     ref_tif = finder(prod_meta['dir_ard'], ['[hv]{2}-[gs]-lin.tif$'], regex=True)[0]
     np_tifs = finder(prod_meta['dir_ard'], ['-np-[hv]{2}.tif$'], regex=True)
     ei_tif = finder(prod_meta['dir_ard'], ['-ei.tif$'], regex=True)
     prod_meta.update(get_prod_meta(tif=ref_tif, src_ids=src_ids,
-                                   sar_dir=config['processing']['sar_dir']))
+                                   sar_dir=config['processing']['sar_dir'],
+                                   processor_name=config['processing']['processor']))
     op_mode = prod_meta['mode']
     
     # COMMON metadata (sorted alphabetically)
@@ -329,7 +315,6 @@
     return meta
 
 
-<<<<<<< HEAD
 def append_wind_norm(meta, wm_ref_speed, wm_ref_direction):
     """
     Update a metadata dictionary with wind model information
@@ -367,10 +352,7 @@
         meta['prod']['windNormReferenceType'] = None
 
 
-def get_prod_meta(tif, src_ids, sar_dir):
-=======
-def get_prod_meta(product_id, tif, src_ids, sar_dir, processor_name):
->>>>>>> 2768eedf
+def get_prod_meta(tif, src_ids, sar_dir, processor_name):
     """
     Returns a metadata dictionary, which is generated from the name of a product scene using a regular expression
     pattern and from a measurement GeoTIFF file of the same product scene using the :class:`~spatialist.raster.Raster`
@@ -392,12 +374,8 @@
     dict
         A dictionary containing metadata for the product scene.
     """
-<<<<<<< HEAD
+    processor = import_module(f's1ard.{processor_name}')
     out = dict()
-=======
-    processor = import_module(f's1ard.{processor_name}')
-    out = re.match(re.compile(ARD_PATTERN), product_id).groupdict()
->>>>>>> 2768eedf
     coord_list = [sid.meta['coordinates'] for sid in src_ids]
     
     with Raster(tif) as ras:
