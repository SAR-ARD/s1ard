--- conflicted
+++ resolved
@@ -4,10 +4,7 @@
 import requests
 import hashlib
 import dateutil.parser
-<<<<<<< HEAD
 from pathlib import Path
-=======
->>>>>>> 2f9e1839
 from multiformats import multihash
 import binascii
 from lxml import etree
