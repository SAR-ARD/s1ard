import os
import time
import inspect
<<<<<<< HEAD
from importlib import import_module
=======
>>>>>>> aefee060
from osgeo import gdal
from spatialist import bbox, intersect
from spatialist.ancillary import finder
from pyroSAR import identify, identify_many, Archive
from s1ard import etad, dem, ard
from s1ard.config import get_config, gdal_conf
import s1ard.ancillary as anc
import s1ard.tile_extraction as tile_ex
from s1ard import search
from s1ard import ocn

from s1ard.processors.registry import load_processor

gdal.UseExceptions()


def main(config_file=None, debug=False, **kwargs):
    """
    Main function that initiates and controls the processing workflow.
    
    Parameters
    ----------
    config_file: str or None
        Full path to a `config.ini` file or `None` to use the package's default file.
    debug: bool
        Set logging level to DEBUG? Default is False.
    **kwargs
        extra arguments to override parameters in the config file. E.g. `acq_mode`.
    """
    update = False  # update existing products? Internal development flag.
    config = get_config(config_file=config_file, **kwargs)
    log = anc.set_logging(config=config, debug=debug)
    config_proc = config['processing']
    processor_name = config_proc['processor']
<<<<<<< HEAD
    processor = import_module(f's1ard.{processor_name}')
=======
    processor = load_processor(processor_name)
>>>>>>> aefee060
    config_sar = config[processor_name]
    gdal_prms = gdal_conf(config=config)
    
    spacings = {'IW': 10, 'SM': 10, 'EW': 30}
    config_sar['spacing'] = spacings[config_proc['acq_mode']]
    
    anc.check_spacing(config_sar['spacing'])
    
    sar_flag = 'sar' in config_proc['mode']
    nrb_flag = 'nrb' in config_proc['mode']
    orb_flag = 'orb' in config_proc['mode']
    
    # DEM download authentication
    username, password = dem.authenticate(dem_type=config_proc['dem_type'],
                                          username=None, password=None)
    ####################################################################################################################
    # scene selection
    log.info('collecting scenes')
    
    db_file_set = config_proc['db_file'] is not None
    scene_dir_set = config_proc['scene_dir'] is not None
    stac_catalog_set = config_proc['stac_catalog'] is not None
    stac_collections_set = config_proc['stac_collections'] is not None
    parquet_set = config_proc['parquet'] is not None
    
    if db_file_set:
        archive = Archive(dbfile=config_proc['db_file'])
        if scene_dir_set:
            scenes = finder(target=config_proc['scene_dir'],
                            matchlist=[r'^S1[ABCD].*(SAFE|zip)$'],
                            regex=True, recursive=True, foldermode=1)
            archive.insert(scenes)
    elif stac_catalog_set and stac_collections_set:
        archive = search.STACArchive(url=config_proc['stac_catalog'],
                                     collections=config_proc['stac_collections'])
    elif parquet_set:
        archive = search.STACParquetArchive(files=config_proc['parquet'])
    else:
        raise RuntimeError('could not select a search option. Please check your configuration.')
    
    if config_proc['scene'] is None:
        attr_search = ['sensor', 'product', 'mindate', 'maxdate',
                       'aoi_tiles', 'aoi_geometry', 'date_strict']
        dict_search = {k: config_proc[k] for k in attr_search}
        dict_search['acquisition_mode'] = config_proc['acq_mode']
        
        if config_proc['datatake'] is not None:
            frame_number = [int(x, 16) for x in config_proc['datatake']]
        else:
            frame_number = None
        dict_search['frameNumber'] = frame_number
        
        selection, aoi_tiles = search.scene_select(archive=archive,
                                                   **dict_search)
        
        if len(selection) == 0:
            log.error('could not find any scenes')
            archive.close()
            return
        
        log.info(f'found {len(selection)} scene(s)')
        scenes = identify_many(selection, sortkey='start')
        search.check_acquisition_completeness(scenes=scenes, archive=archive)
    else:
        if config_proc['mode'] != ['sar']:
            raise RuntimeError("if argument 'scene' is set, the processing mode must be 'sar'")
        scenes = [identify(config_proc['scene'])]
        config_proc['acq_mode'] = scenes[0].acquisition_mode
        config_proc['product'] = scenes[0].product
        aoi_tiles = []
    
    # group scenes by datatake
    scenes_grouped = anc.group_by_attr(scenes, lambda x: x.meta['frameNumber'])
    
    for scenes in scenes_grouped:
        # check that the scenes can really be grouped together
        anc.check_scene_consistency(scenes=scenes)
        
        # Remove scenes with an invalid (0) slice number if others have a valid one (>0).
        # This ensures that scenes with a valid slice number are preferred.
        slice_numbers = [x.meta['sliceNumber'] for x in scenes]
        if None not in slice_numbers:
            if min(slice_numbers) == 0 and max(slice_numbers) > 0:
                for i in reversed(range(len(scenes))):
                    if slice_numbers[i] == 0:
                        del scenes[i]
                        del slice_numbers[i]
                for i in range(1, len(scenes)):
                    if slice_numbers[i] != slice_numbers[i - 1] + 1:
                        raise RuntimeError(f"nonconsecutive scene group, "
                                           f"slice numbers: {slice_numbers}")
    ####################################################################################################################
    # Get neighboring GRD scenes to add a buffer to the geocoded scenes.
    # Otherwise, there will be a gap between final geocoded images.
    # Buffering is only possible if the product composition is 'Sliced'
    # (not 'Assembled' or 'Individual') and thus has a sliceNumber attribute.
    if config_proc['product'] == 'GRD' and sar_flag:
        log.info('collecting GRD neighbors')
        neighbors = []
        for scenes in scenes_grouped:
            if scenes[0].meta['sliceNumber'] is not None:
                neighbors_group = []
                for scene in scenes:
                    neighbors_scene = search.collect_neighbors(archive=archive,
                                                               scene=scene)
                    neighbors_group.append(neighbors_scene)
            else:
                neighbors_group = [None] * len(scenes)
            neighbors.append(neighbors_group)
    else:
        neighbors = [[None] * len(x) for x in scenes_grouped]
    ####################################################################################################################
    # OCN scene selection
    if 'wm' in config_proc['annotation']:
        log.info('collecting OCN products')
        scenes_ocn = []
        for scenes in scenes_grouped:
            scenes_ocn_group = []
            for scene in scenes:
                start, stop = anc.buffer_time(scene.start, scene.stop, seconds=2)
                result = archive.select(product='OCN', mindate=start,
                                        maxdate=stop, date_strict=True)
                if len(result) == 1:
                    scenes_ocn_group.append(result[0])
                else:
                    if len(result) == 0:
                        log.error(f'could not find an OCN product for scene {scene.scene}')
                    else:
                        msg = f'found multiple OCN products for scene {scene.scene}:\n'
                        log.error(msg + '\n'.join(result))
                    archive.close()
                    return
            scenes_ocn_group = identify_many(scenes_ocn_group)
            scenes_ocn.append(scenes_ocn_group)
    else:
        scenes_ocn = [[] for scenes in scenes_grouped]
    
    archive.close()
    ####################################################################################################################
    # annotation layer selection
    annotation = config_proc['annotation']
    measurement = config_proc['measurement']
    export_extra = processor.translate_annotation(annotation=annotation,
                                                  measurement=measurement)
    ####################################################################################################################
    # main SAR processing
    if sar_flag:
        for h, scenes in enumerate(scenes_grouped):
            log.info(f'SAR processing of group {h + 1}/{len(scenes_grouped)}')
            for i, scene in enumerate(scenes):
                scene_base = os.path.splitext(os.path.basename(scene.scene))[0]
                out_dir_scene = os.path.join(config_proc['sar_dir'], scene_base)
                tmp_dir_scene = os.path.join(config_proc['tmp_dir'], scene_base)
                
                log.info(f'processing scene {i + 1}/{len(scenes)}: {scene.scene}')
                if os.path.isdir(out_dir_scene) and not update:
                    log.info('Already processed - Skip!')
                    continue
                else:
                    os.makedirs(out_dir_scene, exist_ok=True)
                    os.makedirs(tmp_dir_scene, exist_ok=True)
                ########################################################################################################
                # Preparation of DEM for SAR processing
                dem_prepare_mode = config_sar['dem_prepare_mode']
                if dem_prepare_mode is not None:
                    fname_dem = dem.prepare(scene=scene, dem_type=config_proc['dem_type'],
                                            dir_out=tmp_dir_scene, username=username,
                                            password=password, mode=dem_prepare_mode,
                                            tr=(config_sar['spacing'], config_sar['spacing']))
                else:
                    fname_dem = None
                ########################################################################################################
                # ETAD correction
                if config_proc['etad']:
                    log.info('ETAD correction')
                    scene = etad.process(scene=scene, etad_dir=config_proc['etad_dir'],
                                         out_dir=tmp_dir_scene)
                ########################################################################################################
                # determination of look factors
                if scene.product == 'SLC':
                    rlks = {'IW': 5,
                            'SM': 6,
                            'EW': 3}[config_proc['acq_mode']]
                    rlks *= int(config_sar['spacing'] / 10)
                    azlks = {'IW': 1,
                             'SM': 6,
                             'EW': 1}[config_proc['acq_mode']]
                    azlks *= int(config_sar['spacing'] / 10)
                else:
                    rlks = azlks = None
                ########################################################################################################
                # main processing routine
                start_time = time.time()
                try:
                    log.info('starting SAR processing')
                    proc_args = {'scene': scene.scene,
                                 'outdir': config_proc['sar_dir'],
                                 'measurement': measurement,
                                 'tmpdir': config_proc['tmp_dir'],
                                 'dem': fname_dem,
                                 'neighbors': neighbors[h][i],
                                 'export_extra': export_extra,
                                 'rlks': rlks, 'azlks': azlks}
                    proc_args.update(config_sar)
                    sig = inspect.signature(processor.process)
                    accepted_params = set(sig.parameters.keys())
                    proc_args = {k: v for k, v in proc_args.items() if k in accepted_params}
                    processor.process(**proc_args)
                    t = round((time.time() - start_time), 2)
                    log.info(f'SAR processing finished in {t} seconds')
                except Exception as e:
                    log.error(msg=e)
                    raise
    ####################################################################################################################
    # OCN preparation
    if sum(len(x) for x in scenes_ocn) > 0:
        log.info('extracting OCN products')
        for scenes in scenes_ocn:
            for scene in scenes:
                if scene.compression is not None:
                    scene.unpack(directory=config_proc['tmp_dir'], exist_ok=True)
                basename = os.path.basename(scene.scene).replace('.SAFE', '')
                outdir = os.path.join(config_proc['sar_dir'], basename)
                os.makedirs(outdir, exist_ok=True)
                for v in ['owiNrcsCmod', 'owiEcmwfWindSpeed', 'owiEcmwfWindDirection']:
                    out = os.path.join(outdir, f'{v}.tif')
                    if not os.path.isfile(out):
                        ocn.extract(src=scene.scene, dst=out, variable=v)
    ####################################################################################################################
    # ARD - final product generation
    if nrb_flag or orb_flag:
        product_type = 'NRB' if nrb_flag else 'ORB'
        log.info(f'starting {product_type} production')
        
        for s, scenes in enumerate(scenes_grouped):
            log.info(f'ARD processing of group {s + 1}/{len(scenes_grouped)}')
            log.info('preparing WBM tiles')
            vec = [x.geometry() for x in scenes]
            extent = anc.get_max_ext(geometries=vec)
            with bbox(coordinates=extent, crs=4326) as box:
                dem.retile(vector=box, threads=gdal_prms['threads'],
                           dem_dir=None, wbm_dir=config_proc['wbm_dir'],
                           dem_type=config_proc['dem_type'],
                           tilenames=aoi_tiles, username=username, password=password,
                           dem_strict=True)
            # get the geometries of all tiles that overlap with the current scene group
            tiles = tile_ex.tile_from_aoi(vector=vec,
                                          return_geometries=True,
                                          tilenames=aoi_tiles)
            del vec
            t_total = len(tiles)
            for t, tile in enumerate(tiles):
                # select all scenes from the group whose footprint overlaps with the current tile
                scenes_sub = [x for x in scenes if intersect(tile, x.geometry())]
                scenes_sub_fnames = [x.scene for x in scenes_sub]
                outdir = os.path.join(config_proc['ard_dir'], tile.mgrs)
                os.makedirs(outdir, exist_ok=True)
                fname_wbm = os.path.join(config_proc['wbm_dir'],
                                         config_proc['dem_type'],
                                         '{}_WBM.tif'.format(tile.mgrs))
                if not os.path.isfile(fname_wbm):
                    fname_wbm = None
                add_dem = True  # add the DEM as output layer?
                dem_type = config_proc['dem_type'] if add_dem else None
                extent = tile.extent
                epsg = tile.getProjection('epsg')
                log.info(f'creating product {t + 1}/{t_total}')
                log.info(f'selected scene(s): {scenes_sub_fnames}')
                try:
                    prod_meta = ard.product_info(product_type=product_type, src_ids=scenes_sub,
                                                 tile_id=tile.mgrs, extent=extent, epsg=epsg,
                                                 dir_out=outdir, update=update)
                except RuntimeError:
                    log.info('Already processed - Skip!')
                    del tiles
                    return
                log.info(f'product name: {os.path.join(outdir, prod_meta["product_base"])}')
                try:
                    src_ids, sar_assets = ard.get_datasets(scenes=scenes_sub_fnames,
                                                           sar_dir=config_proc['sar_dir'],
                                                           extent=extent, epsg=epsg)
                    
                    ard_assets = ard.format(config=config, prod_meta=prod_meta,
                                            src_ids=src_ids, sar_assets=sar_assets,
                                            tile=tile.mgrs, extent=extent, epsg=epsg,
                                            wbm=fname_wbm, dem_type=dem_type, compress='LERC_ZSTD',
                                            multithread=gdal_prms['multithread'], annotation=annotation)
                    
                    ard.append_metadata(config=config, prod_meta=prod_meta,
                                        src_ids=src_ids, assets=ard_assets, compression='LERC_ZSTD')
                
                except Exception as e:
                    log.error(msg=e)
                    raise
            del tiles
        gdal.SetConfigOption('GDAL_NUM_THREADS', gdal_prms['threads_before'])<|MERGE_RESOLUTION|>--- conflicted
+++ resolved
@@ -1,10 +1,6 @@
 import os
 import time
 import inspect
-<<<<<<< HEAD
-from importlib import import_module
-=======
->>>>>>> aefee060
 from osgeo import gdal
 from spatialist import bbox, intersect
 from spatialist.ancillary import finder
@@ -39,11 +35,7 @@
     log = anc.set_logging(config=config, debug=debug)
     config_proc = config['processing']
     processor_name = config_proc['processor']
-<<<<<<< HEAD
-    processor = import_module(f's1ard.{processor_name}')
-=======
     processor = load_processor(processor_name)
->>>>>>> aefee060
     config_sar = config[processor_name]
     gdal_prms = gdal_conf(config=config)
     
