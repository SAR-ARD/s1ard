--- conflicted
+++ resolved
@@ -708,33 +708,21 @@
         out_buffer = tmp_base + '_buf.dim'
         out_buffer_wf = out_buffer.replace('.dim', '.xml')
         workflows.append(out_buffer_wf)
-<<<<<<< HEAD
-        with LockCollection(out_pre_neighbors, soft=True):
-            with Lock(out_buffer):
-                if not os.path.isfile(out_buffer):
-                    log.info('buffering GRD scene with neighboring acquisitions')
-                    grd_buffer(src=out_pre, dst=out_buffer, workflow=out_buffer_wf,
-                               neighbors=out_pre_neighbors, gpt_args=gpt_args,
-                               buffer=10 * spacing)
-                else:
-                    log.info('GRD scene has already been buffered')
-        out_pre = out_buffer
-=======
         if not os.path.isfile(out_buffer):
             log.info('buffering GRD scene with neighboring acquisitions')
             with LockCollection(out_pre_neighbors, soft=True):
-                try:
-                    grd_buffer(src=out_pre, dst=out_buffer, workflow=out_buffer_wf,
-                               neighbors=out_pre_neighbors, gpt_args=gpt_args,
-                               buffer=10 * spacing)
-                    out_pre = out_buffer
-                except RuntimeError:
-                    log.info('did not perform buffering because the slice number '
-                             'could not be determined')
-                    pass
+                with Lock(out_buffer):
+                    try:
+                        grd_buffer(src=out_pre, dst=out_buffer, workflow=out_buffer_wf,
+                                   neighbors=out_pre_neighbors, gpt_args=gpt_args,
+                                   buffer=10 * spacing)
+                        out_pre = out_buffer
+                    except RuntimeError:
+                        log.info('did not perform buffering because the slice number '
+                                 'could not be determined')
+                        pass
         else:
             log.info('GRD scene has already been buffered')
->>>>>>> 683fc6be
     ############################################################################
     # range look direction angle
     if 'lookDirection' in export_extra:
