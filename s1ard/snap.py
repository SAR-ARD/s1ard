import os
import re
import shutil
from math import ceil
import copy
from lxml import etree
import numpy as np
from pyproj import Geod
from osgeo import gdal, gdalconst
from scipy.interpolate import griddata
from datetime import datetime
from dateutil.parser import parse as dateparse
from spatialist import Raster
from spatialist.envi import HDRobject
from spatialist.ancillary import finder
from pyroSAR import identify, identify_many
from pyroSAR.snap.auxil import gpt, parse_recipe, parse_node, \
    orb_parametrize, mli_parametrize, geo_parametrize, \
    sub_parametrize, erode_edges
from s1ard.tile_extraction import aoi_from_scene
from pyroSAR.ancillary import Lock, LockCollection
import logging

log = logging.getLogger('s1ard')


def mli(src, dst, workflow, spacing=None, rlks=None, azlks=None, gpt_args=None):
    """
    Multi-looking.
    
    Parameters
    ----------
    src: str
        the file name of the source scene
    dst: str
        the file name of the target scene. Format is BEAM-DIMAP.
    workflow: str
        the output SNAP XML workflow filename.
    spacing: int or float
        the target pixel spacing for automatic determination of looks
        using function :func:`pyroSAR.ancillary.multilook_factors`.
        Overridden by arguments `rlks` and `azlks` if they are not None.
    rlks: int or None
        the number of range looks.
    azlks: int or None
        the number of azimuth looks.
    gpt_args: list[str] or None
        a list of additional arguments to be passed to the gpt call
        
        - e.g. ``['-x', '-c', '2048M']`` for increased tile cache size and intermediate clearing
    
    Returns
    -------
    
    See Also
    --------
    pyroSAR.snap.auxil.mli_parametrize
    pyroSAR.ancillary.multilook_factors
    """
    scene = identify(src)
    wf = parse_recipe('blank')
    ############################################
    read = parse_node('Read')
    read.parameters['file'] = scene.scene
    wf.insert_node(read)
    ############################################
    ml = mli_parametrize(scene=scene, spacing=spacing, rlks=rlks, azlks=azlks)
    if ml is not None:
        log.info('multi-looking')
        wf.insert_node(ml, before=read.id)
        ############################################
        write = parse_node('Write')
        wf.insert_node(write, before=ml.id)
        write.parameters['file'] = dst
        write.parameters['formatName'] = 'BEAM-DIMAP'
        ############################################
        wf.write(workflow)
        gpt(xmlfile=workflow, tmpdir=os.path.dirname(dst),
            gpt_args=gpt_args)


def pre(src, dst, workflow, allow_res_osv=True, osv_continue_on_fail=False,
        output_noise=True, output_beta0=True, output_sigma0=True,
        output_gamma0=False, gpt_args=None):
    """
    General SAR preprocessing. The following operators are used (optional steps in brackets):
    Apply-Orbit-File(->Remove-GRD-Border-Noise)->Calibration->ThermalNoiseRemoval(->TOPSAR-Deburst)

    Parameters
    ----------
    src: str
        the file name of the source scene
    dst: str
        the file name of the target scene. Format is BEAM-DIMAP.
    workflow: str
        the output SNAP XML workflow filename.
    allow_res_osv: bool
        Also allow the less accurate RES orbit files to be used?
    osv_continue_on_fail: bool
        Continue processing if no OSV file can be downloaded or raise an error?
    output_noise: bool
        output the noise power images?
    output_beta0: bool
        output beta nought backscatter needed for RTC?
    output_sigma0: bool
        output sigma nought backscatter needed for NESZ?
    output_gamma0: bool
        output gamma nought backscatter needed?
    gpt_args: list[str] or None
        a list of additional arguments to be passed to the gpt call
        
        - e.g. ``['-x', '-c', '2048M']`` for increased tile cache size and intermediate clearing
    
    Returns
    -------

    See Also
    --------
    pyroSAR.snap.auxil.orb_parametrize
    """
    if not os.path.isfile(workflow):
        scene = identify(src)
        polarizations = scene.polarizations
        wf = parse_recipe('blank')
        ############################################
        read = parse_node('Read')
        read.parameters['file'] = scene.scene
        wf.insert_node(read)
        ############################################
        orb = orb_parametrize(scene=scene, formatName='SENTINEL-1',
                              allow_RES_OSV=allow_res_osv,
                              continueOnFail=osv_continue_on_fail)
        wf.insert_node(orb, before=read.id)
        last = orb
        ############################################
        if scene.sensor in ['S1A', 'S1B'] and scene.product == 'GRD':
            bn = parse_node('Remove-GRD-Border-Noise')
            wf.insert_node(bn, before=last.id)
            bn.parameters['selectedPolarisations'] = polarizations
            last = bn
        ############################################
        cal = parse_node('Calibration')
        wf.insert_node(cal, before=last.id)
        cal.parameters['selectedPolarisations'] = polarizations
        cal.parameters['outputBetaBand'] = output_beta0
        cal.parameters['outputSigmaBand'] = output_sigma0
        cal.parameters['outputGammaBand'] = output_gamma0
        ############################################
        tnr = parse_node('ThermalNoiseRemoval')
        wf.insert_node(tnr, before=cal.id)
        tnr.parameters['outputNoise'] = output_noise
        last = tnr
        ############################################
        if scene.product == 'SLC' and scene.acquisition_mode in ['EW', 'IW']:
            deb = parse_node('TOPSAR-Deburst')
            wf.insert_node(deb, before=last.id)
            last = deb
        ############################################
        write = parse_node('Write')
        wf.insert_node(write, before=last.id)
        write.parameters['file'] = dst
        write.parameters['formatName'] = 'BEAM-DIMAP'
        ############################################
        wf.write(workflow)
    if not os.path.isfile(dst):
        gpt(xmlfile=workflow, tmpdir=os.path.dirname(dst),
            gpt_args=gpt_args, removeS1BorderNoiseMethod='ESA')


def grd_buffer(src, dst, workflow, neighbors, buffer=100, gpt_args=None):
    """
    GRD extent buffering.
    GRDs, unlike SLCs, do not overlap in azimuth.
    With this function, a GRD can be buffered using the neighboring acquisitions.
    First, all images are mosaicked using the `SliceAssembly` operator
    and then subsetted to the extent of the main scene including a buffer.
    The `SliceAssembly` operator needs info about the slice number (i.e., the
    ID/position inside the data take). If the value in the metadata is 0 (which
    can be the case in NRT slicing mode), the slice number is determined using
    function :func:`~s1ard.snap.nrt_slice_num`. If this fails, the function will
    raise an error.
    
    Parameters
    ----------
    src: str
        the file name of the source scene in BEAM-DIMAP format.
    dst: str
        the file name of the target scene. Format is BEAM-DIMAP.
    workflow: str
        the output SNAP XML workflow filename.
    neighbors: list[str]
        the file names of neighboring scenes
    buffer: int
        the buffer size in meters
    gpt_args: list[str] or None
        a list of additional arguments to be passed to the gpt call
        
        - e.g. ``['-x', '-c', '2048M']`` for increased tile cache size
          and intermediate clearing
    
    Raises
    ------
    RuntimeError
        if the slice number of a scene is 0, and it could not be determined
        from the acquisition time
    
    Returns
    -------

    """
    if len(neighbors) == 0:
        raise RuntimeError("the list of 'neighbors' is empty")
    
    scenes = identify_many([src] + neighbors, sortkey='start')
    wf = parse_recipe('blank')
    ############################################
    # try to modify the slice number if it is 0
    for scene in scenes:
        try:
            nrt_slice_num(dim=scene.scene)
        except RuntimeError:
            raise RuntimeError('cannot obtain slice number')
    ############################################
    read_ids = []
    for scene in scenes:
        read = parse_node('Read')
        read.parameters['file'] = scene.scene
        wf.insert_node(read)
        read_ids.append(read.id)
    ############################################
    asm = parse_node('SliceAssembly')
    wf.insert_node(asm, before=read_ids)
    ############################################
    id_main = [x.scene for x in scenes].index(src)
    buffer_px = int(ceil(buffer / scenes[0].spacing[1]))
    xmin = 0
    width = scenes[id_main].samples
    if id_main == 0:
        ymin = 0
        height = scenes[id_main].lines + buffer_px
    else:
        ymin = scenes[0].lines - buffer_px
        factor = 1 if id_main == len(scenes) - 1 else 2
        height = scenes[id_main].lines + buffer_px * factor
    sub = parse_node('Subset')
    sub.parameters['region'] = [xmin, ymin, width, height]
    sub.parameters['geoRegion'] = ''
    sub.parameters['copyMetadata'] = True
    wf.insert_node(sub, before=asm.id)
    ############################################
    write = parse_node('Write')
    wf.insert_node(write, before=sub.id)
    write.parameters['file'] = dst
    write.parameters['formatName'] = 'BEAM-DIMAP'
    ############################################
    wf.write(workflow)
    gpt(xmlfile=workflow, tmpdir=os.path.dirname(dst),
        gpt_args=gpt_args)


def rtc(src, dst, workflow, dem, dem_resampling_method='BILINEAR_INTERPOLATION',
        sigma0=True, scattering_area=True, dem_oversampling_multiple=2,
        gpt_args=None):
    """
    Radiometric Terrain Flattening.
    
    Parameters
    ----------
    src: str
        the file name of the source scene
    dst: str
        the file name of the target scene. Format is BEAM-DIMAP.
    workflow: str
        the output SNAP XML workflow filename.
    dem: str
        the input DEM file name.
    dem_resampling_method: str
        the DEM resampling method.
    sigma0: bool
        output sigma0 RTC backscatter?
    scattering_area: bool
        output scattering area image?
    dem_oversampling_multiple: int
        a factor to multiply the DEM oversampling factor computed by SNAP.
        The SNAP default of 1 has been found to be insufficient with stripe
        artifacts remaining in the image.
    gpt_args: list[str] or None
        a list of additional arguments to be passed to the gpt call
        
        - e.g. ``['-x', '-c', '2048M']`` for increased tile cache size and intermediate clearing
    
    Returns
    -------

    """
    scene = identify(src)
    wf = parse_recipe('blank')
    ############################################
    read = parse_node('Read')
    read.parameters['file'] = scene.scene
    wf.insert_node(read)
    ############################################
    tf = parse_node('Terrain-Flattening')
    polarizations = scene.polarizations
    bands = ['Beta0_{}'.format(pol) for pol in polarizations]
    wf.insert_node(tf, before=read.id)
    tf.parameters['sourceBands'] = bands
    if 'reGridMethod' in tf.parameters.keys():
        tf.parameters['reGridMethod'] = False
    tf.parameters['outputSigma0'] = sigma0
    tf.parameters['outputSimulatedImage'] = scattering_area
    tf.parameters['demName'] = 'External DEM'
    tf.parameters['externalDEMFile'] = dem
    tf.parameters['externalDEMApplyEGM'] = False
    with Raster(dem) as ras:
        tf.parameters['externalDEMNoDataValue'] = ras.nodata
    tf.parameters['demResamplingMethod'] = dem_resampling_method
    tf.parameters['oversamplingMultiple'] = dem_oversampling_multiple
    last = tf
    ############################################
    write = parse_node('Write')
    wf.insert_node(write, before=last.id)
    write.parameters['file'] = dst
    write.parameters['formatName'] = 'BEAM-DIMAP'
    ############################################
    wf.write(workflow)
    gpt(xmlfile=workflow, tmpdir=os.path.dirname(dst),
        gpt_args=gpt_args)


def gsr(src, dst, workflow, src_sigma=None, gpt_args=None):
    """
    Gamma-sigma ratio computation for either ellipsoidal or RTC sigma nought.
    
    Parameters
    ----------
    src: str
        the file name of the source scene. Both gamma and sigma bands are expected unless `src_sigma` is defined.
    dst: str
        the file name of the target scene. Format is BEAM-DIMAP.
    workflow: str
        the output SNAP XML workflow filename.
    src_sigma: str or None
        the optional file name of a second source product from which to read the sigma band.
    gpt_args: list[str] or None
        a list of additional arguments to be passed to the gpt call
        
        - e.g. ``['-x', '-c', '2048M']`` for increased tile cache size and intermediate clearing
    
    Returns
    -------

    """
    scene = identify(src)
    pol = scene.polarizations[0]
    wf = parse_recipe('blank')
    ############################################
    read = parse_node('Read')
    read.parameters['file'] = scene.scene
    wf.insert_node(read)
    last = read
    ############################################
    if src_sigma is not None:
        read.parameters['sourceBands'] = f'Gamma_{pol}'
        read2 = parse_node('Read')
        read2.parameters['file'] = src_sigma
        read2.parameters['sourceBands'] = f'Sigma_{pol}'
        wf.insert_node(read2)
        ########################################
        merge = parse_node('BandMerge')
        wf.insert_node(merge, before=[read.id, read2.id])
        last = merge
    ############################################
    math = parse_node('BandMaths')
    wf.insert_node(math, before=last.id)
    ratio = 'gammaSigmaRatio'
    expression = f'Sigma0_{pol} / Gamma0_{pol}'
    
    math.parameters.clear_variables()
    exp = math.parameters['targetBands'][0]
    exp['name'] = ratio
    exp['type'] = 'float32'
    exp['expression'] = expression
    exp['noDataValue'] = 0.0
    ############################################
    write = parse_node('Write')
    wf.insert_node(write, before=math.id)
    write.parameters['file'] = dst
    write.parameters['formatName'] = 'BEAM-DIMAP'
    ############################################
    wf.write(workflow)
    gpt(xmlfile=workflow, tmpdir=os.path.dirname(dst),
        gpt_args=gpt_args)


def sgr(src, dst, workflow, src_gamma=None, gpt_args=None):
    """
    Sigma-gamma ratio computation.

    Parameters
    ----------
    src: str
        the file name of the source scene. Both sigma and gamma bands are expected unless `src_gamma` is defined.
    dst: str
        the file name of the target scene. Format is BEAM-DIMAP.
    workflow: str
        the output SNAP XML workflow filename.
    src_gamma: str or None
        the optional file name of a second source product from which to read the gamma band.
    gpt_args: list[str] or None
        a list of additional arguments to be passed to the gpt call
        
        - e.g. ``['-x', '-c', '2048M']`` for increased tile cache size and intermediate clearing
    
    Returns
    -------

    """
    scene = identify(src)
    pol = scene.polarizations[0]
    wf = parse_recipe('blank')
    ############################################
    read = parse_node('Read')
    read.parameters['file'] = scene.scene
    wf.insert_node(read)
    last = read
    ############################################
    if src_gamma is not None:
        read.parameters['sourceBands'] = f'Sigma_{pol}'
        read2 = parse_node('Read')
        read2.parameters['file'] = src_gamma
        read2.parameters['sourceBands'] = f'Gamma_{pol}'
        wf.insert_node(read2)
        ########################################
        merge = parse_node('BandMerge')
        wf.insert_node(merge, before=[read.id, read2.id])
        last = merge
    ############################################
    math = parse_node('BandMaths')
    wf.insert_node(math, before=last.id)
    ratio = 'sigmaGammaRatio'
    expression = f'Gamma0_{pol} / Sigma0_{pol}'
    
    math.parameters.clear_variables()
    exp = math.parameters['targetBands'][0]
    exp['name'] = ratio
    exp['type'] = 'float32'
    exp['expression'] = expression
    exp['noDataValue'] = 0.0
    ############################################
    write = parse_node('Write')
    wf.insert_node(write, before=math.id)
    write.parameters['file'] = dst
    write.parameters['formatName'] = 'BEAM-DIMAP'
    ############################################
    wf.write(workflow)
    gpt(xmlfile=workflow, tmpdir=os.path.dirname(dst),
        gpt_args=gpt_args)


def geo(*src, dst, workflow, spacing, crs, geometry=None, buffer=0.01,
        export_extra=None, standard_grid_origin_x=0, standard_grid_origin_y=0,
        dem, dem_resampling_method='BILINEAR_INTERPOLATION',
        img_resampling_method='BILINEAR_INTERPOLATION', gpt_args=None, **bands):
    """
    Range-Doppler geocoding.
    
    Parameters
    ----------
    src: str or None
        variable number of input scene file names
    dst: str
        the file name of the target scene. Format is BEAM-DIMAP.
    workflow: str
        the target XML workflow file name
    spacing: int or float
        the target pixel spacing in meters
    crs: int or str
        the target coordinate reference system
    geometry: dict or spatialist.vector.Vector or str or None
        a vector geometry to limit the target product's extent
    buffer: int or float
        an additional buffer in degrees to add around `geometry`
    export_extra: list[str] or None
        a list of ancillary layers to write. Supported options:
        
         - DEM
         - incidenceAngleFromEllipsoid
         - layoverShadowMask
         - localIncidenceAngle
         - projectedLocalIncidenceAngle
    standard_grid_origin_x: int or float
        the X coordinate for pixel alignment
    standard_grid_origin_y: int or float
        the Y coordinate for pixel alignment
    dem: str
        the DEM file
    dem_resampling_method: str
        the DEM resampling method
    img_resampling_method: str
        the SAR image resampling method
    gpt_args: list[str] or None
        a list of additional arguments to be passed to the gpt call
        
        - e.g. ``['-x', '-c', '2048M']`` for increased tile cache size and intermediate clearing
    bands
        band ids for the input scenes in `src` as lists with keys bands<index>,
        e.g., ``bands1=['NESZ_VV'], bands2=['Gamma0_VV'], ...``

    Returns
    -------

    See Also
    --------
    pyroSAR.snap.auxil.sub_parametrize
    pyroSAR.snap.auxil.geo_parametrize
    """
    wf = parse_recipe('blank')
    ############################################
    scenes = identify_many(list(filter(None, src)))
    read_ids = []
    for i, scene in enumerate(scenes):
        read = parse_node('Read')
        read.parameters['file'] = scene.scene
        if f'bands{i}' in bands.keys():
            read.parameters['useAdvancedOptions'] = True
            read.parameters['sourceBands'] = bands[f'bands{i}']
        wf.insert_node(read)
        read_ids.append(read.id)
    ############################################
    if len(scenes) > 1:
        merge = parse_node('BandMerge')
        wf.insert_node(merge, before=read_ids)
        last = merge
    else:
        last = wf['Read']
    ############################################
    if geometry is not None:
        sub = sub_parametrize(scene=scenes[0], geometry=geometry, buffer=buffer)
        wf.insert_node(sub, before=last.id)
        last = sub
    ############################################
    tc = geo_parametrize(spacing=spacing, t_srs=crs,
                         export_extra=export_extra,
                         alignToStandardGrid=True,
                         externalDEMFile=dem,
                         externalDEMApplyEGM=False,
                         standardGridOriginX=standard_grid_origin_x,
                         standardGridOriginY=standard_grid_origin_y,
                         standardGridAreaOrPoint='area',
                         demResamplingMethod=dem_resampling_method,
                         imgResamplingMethod=img_resampling_method)
    wf.insert_node(tc, before=last.id)
    ############################################
    write = parse_node('Write')
    wf.insert_node(write, before=tc.id)
    write.parameters['file'] = dst
    write.parameters['formatName'] = 'BEAM-DIMAP'
    ############################################
    wf.write(workflow)
    gpt(xmlfile=workflow, tmpdir=os.path.dirname(dst),
        gpt_args=gpt_args)


def process(scene, outdir, measurement, spacing, dem,
            dem_resampling_method='BILINEAR_INTERPOLATION',
            img_resampling_method='BILINEAR_INTERPOLATION',
            rlks=None, azlks=None, tmpdir=None, export_extra=None,
            allow_res_osv=True, clean_edges=True, clean_edges_pixels=4,
            neighbors=None, gpt_args=None, cleanup=True):
    """
    Main function for SAR processing with SNAP.
    
    Parameters
    ----------
    scene: str
        The SAR scene file name.
    outdir: str
        The output directory for storing the final results.
    measurement: {'sigma', 'gamma'}
        the backscatter measurement convention:
        
        - gamma: RTC gamma nought (:math:`\gamma^0_T`)
        - sigma: RTC sigma nought (:math:`\sigma^0_T`)
    spacing: int or float
        The output pixel spacing in meters.
    dem: str
        The DEM filename. Can be created with :func:`s1ard.dem.mosaic`.
    dem_resampling_method: str
        The DEM resampling method.
    img_resampling_method: str
        The image resampling method.
    rlks: int or None
        The number of range looks.
    azlks: int or None
        The number of azimuth looks.
    tmpdir: str or None
        Path to a temporary directory for intermediate products.
    export_extra: list[str] or None
        A list of ancillary layers to create. Default None: do not create any ancillary layers.
        Options:
        
         - DEM
         - gammaSigmaRatio: :math:`\sigma^0_T / \gamma^0_T`
         - sigmaGammaRatio: :math:`\gamma^0_T / \sigma^0_T`
         - incidenceAngleFromEllipsoid
         - layoverShadowMask
         - localIncidenceAngle
         - NESZ: noise equivalent sigma zero
         - projectedLocalIncidenceAngle
         - scatteringArea
         - lookDirection: range look direction angle
    allow_res_osv: bool
        Also allow the less accurate RES orbit files to be used?
    clean_edges: bool
        Erode noisy image edges? See :func:`pyroSAR.snap.auxil.erode_edges`.
        Does not apply to layover-shadow mask.
    clean_edges_pixels: int
        The number of pixels to erode.
    neighbors: list[str] or None
        (only applies to GRD) an optional list of neighboring scenes to add
        a buffer around the main scene using function :func:`grd_buffer`.
        If GRDs are processed compeletely independently, gaps are introduced
        due to a missing overlap. If `neighbors` is None or an empty list,
        buffering is skipped.
    gpt_args: list[str] or None
        a list of additional arguments to be passed to the gpt call
        
        - e.g. ``['-x', '-c', '2048M']`` for increased tile cache size and intermediate clearing
    cleanup: bool
        Delete intermediate files after successful process termination?

    Returns
    -------

    Examples
    --------
    >>> from s1ard import snap
    >>> scene = 'S1A_IW_SLC__1SDV_20200103T170700_20200103T170727_030639_0382D5_6A12.zip'
    >>> dem = 'S1A_IW_SLC__1SDV_20200103T170700_20200103T170727_030639_0382D5_6A12_DEM_EEA10.tif'
    >>> outdir = '.'
    >>> spacing = 10
    >>> rlks = 5
    >>> azlks = 1
    >>> export_extra = ['localIncidenceAngle', 'incidenceAngleFromEllipsoid',
    >>>                 'scatteringArea', 'layoverShadowMask', 'gammaSigmaRatio']
    >>> snap.process(scene=scene, outdir=outdir, spacing=spacing, dem=dem,
    >>>              rlks=rlks, azlks=azlks, export_extra=export_extra)
    """
    if measurement not in ['gamma', 'sigma']:
        raise RuntimeError("'measurement' must either be 'gamma' or 'sigma'")
    if export_extra is None:
        export_extra = []
    basename = os.path.splitext(os.path.basename(scene))[0]
    outdir_scene = os.path.join(outdir, basename)
    if tmpdir is None:
        tmpdir = outdir
        tmpdir_scene = os.path.join(tmpdir, basename + '_tmp')
    else:
        tmpdir_scene = os.path.join(tmpdir, basename)
    os.makedirs(outdir_scene, exist_ok=True)
    os.makedirs(tmpdir_scene, exist_ok=True)
    
    out_base = os.path.join(outdir_scene, basename)
    tmp_base = os.path.join(tmpdir_scene, basename)
    
    id = identify(scene)
    workflows = []
    
    apply_rtc = True
    ############################################################################
    # general pre-processing
    out_pre = tmp_base + '_pre.dim'
    out_pre_wf = out_pre.replace('.dim', '.xml')
    workflows.append(out_pre_wf)
    output_noise = 'NESZ' in export_extra
    with Lock(out_pre):
        if not os.path.isfile(out_pre):
            log.info('preprocessing main scene')
            pre(src=scene, dst=out_pre, workflow=out_pre_wf,
                allow_res_osv=allow_res_osv, output_noise=output_noise,
                output_beta0=apply_rtc, gpt_args=gpt_args)
        else:
            log.info('main scene has already been preprocessed')
    ############################################################################
    # GRD buffering
    if neighbors is not None and len(neighbors) > 0:
        # general preprocessing of neighboring scenes
        out_pre_neighbors = []
        for item in neighbors:
            basename_nb = os.path.splitext(os.path.basename(item))[0]
            tmpdir_nb = os.path.join(tmpdir, basename_nb)
            os.makedirs(tmpdir_nb, exist_ok=True)
            tmp_base_nb = os.path.join(tmpdir_nb, basename_nb)
            out_pre_nb = tmp_base_nb + '_pre.dim'
            out_pre_nb_wf = out_pre_nb.replace('.dim', '.xml')
            with Lock(out_pre_nb):
                if not os.path.isfile(out_pre_nb):
                    log.info(f'preprocessing GRD neighbor: {item}')
                    pre(src=item, dst=out_pre_nb, workflow=out_pre_nb_wf,
                        allow_res_osv=allow_res_osv, output_noise=output_noise,
                        output_beta0=apply_rtc, gpt_args=gpt_args)
                else:
                    log.info(f'GRD neighbor has already been preprocessed: {item}')
            out_pre_neighbors.append(out_pre_nb)
        ########################################################################
        # buffering
        out_buffer = tmp_base + '_buf.dim'
        out_buffer_wf = out_buffer.replace('.dim', '.xml')
        if not os.path.isfile(out_buffer):
            log.info('buffering GRD scene with neighboring acquisitions')
<<<<<<< HEAD
            with LockCollection(out_pre_neighbors, soft=True):
                with Lock(out_buffer):
                    try:
                        grd_buffer(src=out_pre, dst=out_buffer, workflow=out_buffer_wf,
                                   neighbors=out_pre_neighbors, gpt_args=gpt_args,
                                   buffer=10 * spacing)
                        workflows.append(out_buffer_wf)
                        out_pre = out_buffer
                    except RuntimeError:
                        log.info('did not perform buffering because the slice number '
                                 'could not be determined')
                        pass
=======
            with LockCollection(out_pre_neighbors + [out_pre] + [out_buffer]):
                try:
                    grd_buffer(src=out_pre, dst=out_buffer, workflow=out_buffer_wf,
                               neighbors=out_pre_neighbors, gpt_args=gpt_args,
                               buffer=10 * spacing)
                    workflows.append(out_buffer_wf)
                    out_pre = out_buffer
                except RuntimeError:
                    log.info('did not perform buffering because the slice number '
                             'could not be determined')
                    pass
>>>>>>> 27dce906
        else:
            log.info('GRD scene has already been buffered')
    ############################################################################
    # range look direction angle
    if 'lookDirection' in export_extra:
        with Lock(out_pre):
            look_direction(dim=out_pre)
    ############################################################################
    # multi-looking
    out_mli = tmp_base + '_mli.dim'
    out_mli_wf = out_mli.replace('.dim', '.xml')
    with Lock(out_pre, soft=True):
        with Lock(out_mli):
            if not os.path.isfile(out_mli):
                mli(src=out_pre, dst=out_mli, workflow=out_mli_wf,
                    spacing=spacing, rlks=rlks, azlks=azlks, gpt_args=gpt_args)
    if not os.path.isfile(out_mli):
        out_mli = out_pre
    else:
        workflows.append(out_mli_wf)
    ############################################################################
    # radiometric terrain flattening
    out_rtc = out_gsr = out_sgr = None
    if apply_rtc:
        out_rtc = tmp_base + '_rtc.dim'
        out_rtc_wf = out_rtc.replace('.dim', '.xml')
        workflows.append(out_rtc_wf)
        output_sigma0_rtc = measurement == 'sigma' or 'gammaSigmaRatio' in export_extra
        with LockCollection([out_mli, dem], soft=True):
            with Lock(out_rtc):
                if not os.path.isfile(out_rtc):
                    log.info('radiometric terrain correction')
                    rtc(src=out_mli, dst=out_rtc, workflow=out_rtc_wf, dem=dem,
                        dem_resampling_method=dem_resampling_method,
                        sigma0=output_sigma0_rtc,
                        scattering_area='scatteringArea' in export_extra,
                        gpt_args=gpt_args)
        ########################################################################
        # gamma-sigma ratio computation
        out_gsr = None
        if 'gammaSigmaRatio' in export_extra:
            out_gsr = tmp_base + '_gsr.dim'
            out_gsr_wf = out_gsr.replace('.dim', '.xml')
            workflows.append(out_gsr_wf)
            with Lock(out_rtc, soft=True):
                with Lock(out_gsr):
                    if not os.path.isfile(out_gsr):
                        log.info('computing gamma-sigma ratio')
                        gsr(src=out_rtc, dst=out_gsr, workflow=out_gsr_wf,
                            gpt_args=gpt_args)
        ########################################################################
        # sigma-gamma ratio computation
        out_sgr = None
        if 'sigmaGammaRatio' in export_extra:
            out_sgr = tmp_base + '_sgr.dim'
            out_sgr_wf = out_sgr.replace('.dim', '.xml')
            workflows.append(out_sgr_wf)
            with Lock(out_rtc, soft=True):
                with Lock(out_sgr):
                    if not os.path.isfile(out_sgr):
                        log.info('computing sigma-gamma ratio')
                        sgr(src=out_rtc, dst=out_sgr, workflow=out_sgr_wf,
                            gpt_args=gpt_args)
    ############################################################################
    # geocoding
    
    # Process to multiple UTM zones or just one?
    # For testing purposes only.
    utm_multi = True
    
    def run():
        out_geo = out_base + '_geo_{}.dim'.format(epsg)
        out_geo_wf = out_geo.replace('.dim', '.xml')
        sources = list(filter(None, [out_mli, out_rtc, out_gsr, out_sgr]))
        with LockCollection(sources, soft=True):
            with Lock(out_geo):
                if not os.path.isfile(out_geo):
                    log.info(f'geocoding to EPSG:{epsg}')
                    scene1 = identify(out_mli)
                    pols = scene1.polarizations
                    bands0 = ['NESZ_{}'.format(pol) for pol in pols]
                    if measurement == 'gamma':
                        bands1 = ['Gamma0_{}'.format(pol) for pol in pols]
                    else:
                        bands0.extend(['Sigma0_{}'.format(pol) for pol in pols])
                        bands1 = []
                    if 'scatteringArea' in export_extra:
                        bands1.append('simulatedImage')
                    if 'lookDirection' in export_extra:
                        bands0.append('lookDirection')
                    geo(*sources,
                        dst=out_geo, workflow=out_geo_wf,
                        spacing=spacing, crs=epsg, geometry=ext,
                        export_extra=export_extra,
                        standard_grid_origin_x=align_x,
                        standard_grid_origin_y=align_y,
                        bands0=bands0, bands1=bands1, dem=dem,
                        dem_resampling_method=dem_resampling_method,
                        img_resampling_method=img_resampling_method,
                        gpt_args=gpt_args)
                    log.info('edge cleaning')
                    postprocess(out_geo, clean_edges=clean_edges,
                                clean_edges_pixels=clean_edges_pixels)
                else:
                    log.info(f'geocoding to EPSG:{epsg} has already been performed')
        for wf in workflows:
            wf_dst = os.path.join(outdir_scene, os.path.basename(wf))
            if wf != wf_dst and not os.path.isfile(wf_dst):
                shutil.copyfile(src=wf, dst=wf_dst)
    
    log.info('determining UTM zone overlaps')
    aois = aoi_from_scene(scene=id, multi=utm_multi)
    for aoi in aois:
        ext = aoi['extent']
        epsg = aoi['epsg']
        align_x = aoi['align_x']
        align_y = aoi['align_y']
        run()
    if cleanup:
        log.info('cleaning up')
        if id.product == 'GRD':
            # delete everything except *_pre.* products which are reused for buffering
            # this needs to be improved so that these products are also removed if they
            # are no longer needed for any buffering.
            items = finder(target=tmpdir_scene, matchlist=['*'],
                           foldermode=1, recursive=False)
            for item in items:
                if not re.search(r'_pre\.', item):
                    if os.path.isfile(item):
                        os.remove(item)
                    else:
                        shutil.rmtree(item)
        else:
            shutil.rmtree(tmpdir_scene)


def postprocess(src, clean_edges=True, clean_edges_pixels=4):
    """
    Performs edge cleaning and sets the nodata value in the output ENVI HDR files.
    
    Parameters
    ----------
    src: str
        the file name of the source scene. Format is BEAM-DIMAP.
    clean_edges: bool
        perform edge cleaning?
    clean_edges_pixels: int
        the number of pixels to erode during edge cleaning.

    Returns
    -------

    """
    if clean_edges:
        erode_edges(src=src, only_boundary=True, pixels=clean_edges_pixels)
    datadir = src.replace('.dim', '.data')
    hdrfiles = finder(target=datadir, matchlist=['*.hdr'])
    for hdrfile in hdrfiles:
        with HDRobject(hdrfile) as hdr:
            hdr.data_ignore_value = 0
            hdr.write(hdrfile)


def find_datasets(scene, outdir, epsg):
    """
    Find processed datasets for a scene in a certain Coordinate Reference System (CRS).
    
    Parameters
    ----------
    scene: str
        the file name of the SAR scene
    outdir: str
        the output directory in which to search for results
    epsg: int
        the EPSG code defining the output projection of the processed scenes.

    Returns
    -------
    dict or None
        Either None if no datasets were found or a dictionary with the
        following keys and values pointing to the file names
        (polarization-specific keys depending on product availability):
        
         - hh-g-lin: gamma nought RTC backscatter HH polarization
         - hv-g-lin: gamma nought RTC backscatter HV polarization
         - vh-g-lin: gamma nought RTC backscatter VH polarization
         - vv-g-lin: gamma nought RTC backscatter VV polarization
         - hh-s-lin: sigma nought ellipsoidal backscatter HH polarization
         - hv-s-lin: sigma nought ellipsoidal backscatter HV polarization
         - vh-s-lin: sigma nought ellipsoidal backscatter VH polarization
         - vv-s-lin: sigma nought ellipsoidal backscatter VV polarization
         - dm: layover-shadow data mask
         - ei: ellipsoidal incident angle
         - gs: gamma-sigma ratio
         - lc: local contributing area (aka scattering area)
         - ld: range look direction angle
         - li: local incident angle
         - sg: sigma-gamma ratio
         - np-hh: NESZ HH polarization
         - np-hv: NESZ HV polarization
         - np-vh: NESZ VH polarization
         - np-vv: NESZ VV polarization
    """
    basename = os.path.splitext(os.path.basename(scene))[0]
    scenedir = os.path.join(outdir, basename)
    subdir = os.path.join(scenedir, basename + f'_geo_{epsg}.data')
    if not os.path.isdir(subdir):
        return
    lookup = {'dm': r'layoverShadowMask\.img$',
              'ei': r'incidenceAngleFromEllipsoid\.img$',
              'gs': r'gammaSigmaRatio_[VH]{2}\.img$',
              'lc': r'simulatedImage_[VH]{2}\.img$',
              'ld': r'lookDirection_[VH]{2}\.img$',
              'li': r'localIncidenceAngle\.img$',
              'sg': r'sigmaGammaRatio_[VH]{2}\.img$'}
    out = {}
    for key, pattern in lookup.items():
        match = finder(target=subdir, matchlist=[pattern], regex=True)
        if len(match) > 0:
            out[key] = match[0]
    pattern = r'(?P<bsc>Gamma0|Sigma0)_(?P<pol>[VH]{2})\.img$'
    backscatter = finder(target=subdir, matchlist=[pattern], regex=True)
    for item in backscatter:
        pol = re.search(pattern, item).group('pol').lower()
        bsc = re.search(pattern, item).group('bsc')[0].lower()
        out[f'{pol}-{bsc}-lin'] = item
    pattern = r'NESZ_(?P<pol>[VH]{2})\.img$'
    nesz = finder(target=subdir, matchlist=[pattern], regex=True)
    for item in nesz:
        pol = re.search(pattern, item).group('pol')
        out[f'np-{pol.lower()}'] = item
    if len(out) > 0:
        return out


def get_metadata(scene, outdir):
    """
    Get processing metadata needed for ARD product metadata.
    
    Parameters
    ----------
    scene: str
        the name of the SAR scene
    outdir: str
        the directory to search for processing output

    Returns
    -------
    dict
    """
    basename = os.path.splitext(os.path.basename(scene))[0]
    scenedir = os.path.join(outdir, basename)
    rlks = azlks = 1
    wf_mli = finder(scenedir, ['*mli.xml'])
    if len(wf_mli) == 1:
        wf = parse_recipe(wf_mli[0])
        if 'Multilook' in wf.operators:
            rlks = int(wf['Multilook'].parameters['nRgLooks'])
            azlks = int(wf['Multilook'].parameters['nAzLooks'])
    elif len(wf_mli) > 1:
        msg = 'found multiple multi-looking workflows:\n{}'
        raise RuntimeError(msg.format('\n'.join(wf_mli)))
    return {'azlks': azlks,
            'rlks': rlks}


def nrt_slice_num(dim):
    """
    Compute a slice number for a scene acquired NRT Slicing mode.
    In this mode both `sliceNumber` and `totalSlices` are 0 in the manifest.safe file.
    `sliceNumber` is however needed in function :func:`~s1ard.snap.grd_buffer` for
    the SNAP operator `SliceAssembly`.
    The time from `segmentStartTime` to `last_line_time` is divided by
    the acquisition duration (`last_line_time` - `first_line_time`).
    `totalSlices` is set to 100, which is expected to exceed the maximum possible value.
    
    Parameters
    ----------
    dim: str
        the scene in BEAM-DIMAP format
    
    Raises
    ------
    RuntimeError
        if the slice number is 0, and it cannot be computed because
        the segment start time cannot be read from the metadata
    
    Returns
    -------

    """
    with open(dim, 'rb') as f:
        root = etree.fromstring(f.read())
    abstract = root.xpath("//MDElem[@name='Abstracted_Metadata']")[0]
    slice_num = abstract.xpath("./MDATTR[@name='slice_num']")[0]
    if slice_num.text == '0':
        flt = dateparse(abstract.xpath("./MDATTR[@name='first_line_time']")[0].text)
        llt = dateparse(abstract.xpath("./MDATTR[@name='last_line_time']")[0].text)
        try:
            sst = dateparse(root.xpath("//MDATTR[@name='segmentStartTime']")[0].text)
        except IndexError:
            raise RuntimeError('could not determine slice number '
                               'due to missing segment start time')
        aqd = llt - flt
        slice_num_new = str(int(round((llt - sst) / aqd)))
        slice_num.text = slice_num_new
        for item in root.xpath("//MDATTR[@name='sliceNumber']"):
            item.text = slice_num_new
        for item in root.xpath("//MDATTR[@name='totalSlices']"):
            item.text = '100'
        etree.indent(root, space='    ')
        tree = etree.ElementTree(root)
        tree.write(dim, pretty_print=True, xml_declaration=True,
                   encoding='utf-8')


def look_direction(dim):
    """
    Compute the per-pixel range look direction angle.
    This adds a new layer to an existing BEAM-DIMAP product.
    
    Steps performed:
    
    - read geolocation grid points
    - limit grid point list to those relevant to the image
    - for each point, compute the range direction angle to the next point in range direction.
    - interpolate the grid to the full image dimensions
    
    Notes
    -----
    - The interpolation depends on the location of the grid points relative to the image.
      Hence, by subsetting the image by an amount of pixels/lines different to the grid point
      sampling rate, the first and last points will no longer be in the first and last line respectively.
    - The list might get very large when merging the scene with neighboring acquisitions using
      SliceAssembly and this longer list significantly changes the interpolation result.
      The difference in interpolation can be mitigated by reducing the list of points to
      those inside the image and those just outside of it.

    Parameters
    ----------
    dim: str
        a BEAM-DIMAP metadata file (extension .dim)

    Returns
    -------

    """
    
    def interpolate(infile, method='linear'):
        with open(infile, 'rb') as f:
            tree = etree.fromstring(f.read())
        
        lats = []
        lons = []
        lines = []
        pixels = []
        rgtimes = []
        aztimes = []
        
        pols = tree.xpath("//MDElem[@name='standAloneProductInformation']"
                          "/MDATTR[@name='transmitterReceiverPolarisation']")
        polarization = pols[0].text.lower()
        re_ns = "http://exslt.org/regular-expressions"
        ann_pol = tree.xpath(f"//MDElem[@name='annotation']"
                             f"//MDElem[re:test(@name, '-{polarization}-', 'i')]",
                             namespaces={'re': re_ns})
        nlines = int(tree.find('Raster_Dimensions/NROWS').text)
        npixels = int(tree.find('Raster_Dimensions/NCOLS').text)
        abstract = tree.xpath("//MDElem[@name='Abstracted_Metadata']")[0]
        
        for ann in ann_pol:
            points = ann.xpath(".//MDElem[@name='geolocationGridPoint']")
            for point in points:
                pixel = int(point.find("./MDATTR[@name='pixel']").text)
                line = int(point.find("./MDATTR[@name='line']").text)
                lat = float(point.find("./MDATTR[@name='latitude']").text)
                lon = float(point.find("./MDATTR[@name='longitude']").text)
                rgtime = float(point.find("./MDATTR[@name='slantRangeTime']").text)
                aztime = dateparse(point.find("./MDATTR[@name='azimuthTime']").text)
                aztime = (aztime - datetime(1900, 1, 1)).total_seconds()
                pixels.append(pixel)
                lines.append(line)
                rgtimes.append(rgtime)
                aztimes.append(aztime)
                lats.append(lat)
                lons.append(lon)
        coords = list(zip(rgtimes, aztimes))
        
        flt = abstract.xpath("./MDATTR[@name='first_line_time']")[0].text
        flt = (dateparse(flt) - datetime(1900, 1, 1)).total_seconds()
        llt = abstract.xpath("./MDATTR[@name='last_line_time']")[0].text
        llt = (dateparse(llt) - datetime(1900, 1, 1)).total_seconds()
        lti = float(abstract.xpath("./MDATTR[@name='line_time_interval']")[0].text)
        
        # limit the coords to those relevant to the image
        # (SliceAssembly extends the list but a subsequent Subset does not shorten it)
        az_before = [x[1] for x in coords if x[1] < flt]
        tmp_min = (max(az_before) if len(az_before) > 0 else flt) - lti
        az_after = [x[1] for x in coords if x[1] > llt]
        tmp_max = (min(az_after) if len(az_after) > 0 else llt) + lti
        
        coords_sub = [x for x in coords if tmp_min <= x[1] <= tmp_max]
        
        values = []
        coords_select = []
        g = Geod(ellps='WGS84')
        for i, v in enumerate(coords):
            if v in coords_sub:
                if i + 1 < len(coords) and pixels[i] < pixels[i + 1]:
                    az12, az21, dist = g.inv(lons[i], lats[i], lons[i + 1], lats[i + 1])
                    values.append(az12)
                else:
                    az12, az21, dist = g.inv(lons[i], lats[i], lons[i - 1], lats[i - 1])
                    values.append(az21)
                coords_select.append(v)
        
        coords = np.array(coords_select)
        values = np.array(values)
        
        rgtime_fl_max = max([v for i, v in enumerate(rgtimes) if lines[i] == 0])
        rgtime_ll_max = max([v for i, v in enumerate(rgtimes) if lines[i] == max(lines)])
        rgtime_max = min([rgtime_fl_max, rgtime_ll_max])
        
        xi = np.linspace(min(rgtimes), rgtime_max, npixels)
        yi = np.linspace(flt, llt, nlines)
        xi, yi = np.meshgrid(xi, yi)
        zi = griddata(coords, values, (xi, yi), method=method, fill_value=0)
        return zi
    
    def write(array, out, reference, format='ENVI'):
        src_dataset = gdal.Open(reference)
        cols = src_dataset.RasterXSize
        rows = src_dataset.RasterYSize
        driver = gdal.GetDriverByName(format)
        
        dst_dataset = driver.Create(out, cols, rows, 1, gdalconst.GDT_Float32)
        
        dst_dataset.SetMetadata(src_dataset.GetMetadata())
        dst_dataset.SetGeoTransform(src_dataset.GetGeoTransform())
        dst_dataset.SetProjection(src_dataset.GetProjection())
        if format == 'GTiff':
            dst_dataset.SetGCPs(src_dataset.GetGCPs(), src_dataset.GetGCPSpatialRef())
        else:
            array = array.astype('float32').byteswap().newbyteorder()
        dst_band = dst_dataset.GetRasterBand(1)
        dst_band.WriteArray(array)
        dst_band.FlushCache()
        dst_band = None
        src_dataset = None
        dst_dataset = None
        driver = None
        if format == 'ENVI':
            hdrfile = os.path.splitext(out)[0] + '.hdr'
            with HDRobject(hdrfile) as hdr:
                hdr.byte_order = 1
                hdr.description = 'Sentinel-1 EW Level-1 GRD Product - Unit: deg'
                hdr.band_names = 'lookDirection'
                hdr.write()
            auxfile = out + '.aux.xml'
            os.remove(auxfile)
    
    def metadata(dim):
        with open(dim, 'rb') as f:
            root = etree.fromstring(f.read())
        
        image_interp = root.find('Image_Interpretation')
        ld_search = image_interp.xpath('Spectral_Band_Info[BAND_NAME="lookDirection"]')
        
        if len(ld_search) == 0:
            # number of bands
            element_bands = root.find('Raster_Dimensions/NBANDS')
            bands = int(element_bands.text)
            element_bands.text = str(bands + 1)
            
            # data access
            data_access = root.find('Data_Access')
            data_files = data_access.findall('./Data_File')
            last = data_files[-1]
            new = copy.deepcopy(last)
            fpath = new.find('DATA_FILE_PATH').attrib['href']
            fpath = fpath.replace(os.path.basename(fpath), 'lookDirection.hdr')
            new.find('DATA_FILE_PATH').attrib['href'] = fpath
            new.find('BAND_INDEX').text = str(bands)
            data_access.insert(data_access.index(last) + 1, new)
            
            # band info
            info = etree.SubElement(image_interp, 'Spectral_Band_Info')
            npixels = root.find('Raster_Dimensions/NCOLS').text
            nlines = root.find('Raster_Dimensions/NROWS').text
            etree.SubElement(info, 'BAND_INDEX').text = str(bands)
            etree.SubElement(info, 'BAND_DESCRIPTION').text = 'range look direction'
            etree.SubElement(info, 'BAND_NAME').text = 'lookDirection'
            etree.SubElement(info, 'BAND_RASTER_WIDTH').text = npixels
            etree.SubElement(info, 'BAND_RASTER_HEIGHT').text = nlines
            etree.SubElement(info, 'DATA_TYPE').text = 'float32'
            etree.SubElement(info, 'PHYSICAL_UNIT').text = 'deg'
            etree.SubElement(info, 'LOG10_SCALED').text = 'false'
            etree.SubElement(info, 'NO_DATA_VALUE_USED').text = 'true'
            etree.SubElement(info, 'NO_DATA_VALUE').text = '0.0'
            
            etree.indent(root, space='    ')
            tree = etree.ElementTree(root)
            tree.write(dim, pretty_print=True, xml_declaration=True, encoding='utf-8')
    
    data = dim.replace('.dim', '.data')
    out = os.path.join(data, 'lookDirection.img')
    if not os.path.isfile(out):
        log.info('look direction computation')
        ref = finder(target=data, matchlist=['*.img'])[0]
        arr = interpolate(infile=dim)
        write(array=arr, out=out, reference=ref)
        metadata(dim=dim)
    else:
        log.info('look direction has already been computed')<|MERGE_RESOLUTION|>--- conflicted
+++ resolved
@@ -709,20 +709,6 @@
         out_buffer_wf = out_buffer.replace('.dim', '.xml')
         if not os.path.isfile(out_buffer):
             log.info('buffering GRD scene with neighboring acquisitions')
-<<<<<<< HEAD
-            with LockCollection(out_pre_neighbors, soft=True):
-                with Lock(out_buffer):
-                    try:
-                        grd_buffer(src=out_pre, dst=out_buffer, workflow=out_buffer_wf,
-                                   neighbors=out_pre_neighbors, gpt_args=gpt_args,
-                                   buffer=10 * spacing)
-                        workflows.append(out_buffer_wf)
-                        out_pre = out_buffer
-                    except RuntimeError:
-                        log.info('did not perform buffering because the slice number '
-                                 'could not be determined')
-                        pass
-=======
             with LockCollection(out_pre_neighbors + [out_pre] + [out_buffer]):
                 try:
                     grd_buffer(src=out_pre, dst=out_buffer, workflow=out_buffer_wf,
@@ -734,7 +720,6 @@
                     log.info('did not perform buffering because the slice number '
                              'could not be determined')
                     pass
->>>>>>> 27dce906
         else:
             log.info('GRD scene has already been buffered')
     ############################################################################
