import os
import re
import shutil
from math import ceil
import copy
from lxml import etree
import numpy as np
from pyproj import Geod
from osgeo import gdal, gdalconst
from scipy.interpolate import griddata
from datetime import datetime
from dateutil.parser import parse as dateparse
from spatialist import Raster
from spatialist.envi import HDRobject
from spatialist.ancillary import finder
from pyroSAR import identify, identify_many
from pyroSAR.snap.auxil import gpt, parse_recipe, parse_node, \
    orb_parametrize, mli_parametrize, geo_parametrize, \
    sub_parametrize, erode_edges
from s1ard.tile_extraction import aoi_from_scene
from pyroSAR.ancillary import Lock, LockCollection
import logging

log = logging.getLogger('s1ard')


def mli(src, dst, workflow, spacing=None, rlks=None, azlks=None, gpt_args=None):
    """
    Multi-looking.
    
    Parameters
    ----------
    src: str
        the file name of the source scene
    dst: str
        the file name of the target scene. Format is BEAM-DIMAP.
    workflow: str
        the output SNAP XML workflow filename.
    spacing: int or float
        the target pixel spacing for automatic determination of looks
        using function :func:`pyroSAR.ancillary.multilook_factors`.
        Overridden by arguments `rlks` and `azlks` if they are not None.
    rlks: int or None
        the number of range looks.
    azlks: int or None
        the number of azimuth looks.
    gpt_args: list[str] or None
        a list of additional arguments to be passed to the gpt call
        
        - e.g. ``['-x', '-c', '2048M']`` for increased tile cache size and intermediate clearing
    
    Returns
    -------
    
    See Also
    --------
    pyroSAR.snap.auxil.mli_parametrize
    pyroSAR.ancillary.multilook_factors
    """
    scene = identify(src)
    wf = parse_recipe('blank')
    ############################################
    read = parse_node('Read')
    read.parameters['file'] = scene.scene
    wf.insert_node(read)
    ############################################
    ml = mli_parametrize(scene=scene, spacing=spacing, rlks=rlks, azlks=azlks)
    if ml is not None:
        log.info('multi-looking')
        wf.insert_node(ml, before=read.id)
        ############################################
        write = parse_node('Write')
        wf.insert_node(write, before=ml.id)
        write.parameters['file'] = dst
        write.parameters['formatName'] = 'BEAM-DIMAP'
        ############################################
        wf.write(workflow)
        gpt(xmlfile=workflow, tmpdir=os.path.dirname(dst),
            gpt_args=gpt_args)


def pre(src, dst, workflow, allow_res_osv=True, osv_continue_on_fail=False,
        output_noise=True, output_beta0=True, output_sigma0=True,
        output_gamma0=False, gpt_args=None):
    """
    General SAR preprocessing. The following operators are used (optional steps in brackets):
    Apply-Orbit-File(->Remove-GRD-Border-Noise)->Calibration->ThermalNoiseRemoval(->TOPSAR-Deburst)

    Parameters
    ----------
    src: str
        the file name of the source scene
    dst: str
        the file name of the target scene. Format is BEAM-DIMAP.
    workflow: str
        the output SNAP XML workflow filename.
    allow_res_osv: bool
        Also allow the less accurate RES orbit files to be used?
    osv_continue_on_fail: bool
        Continue processing if no OSV file can be downloaded or raise an error?
    output_noise: bool
        output the noise power images?
    output_beta0: bool
        output beta nought backscatter needed for RTC?
    output_sigma0: bool
        output sigma nought backscatter needed for NESZ?
    output_gamma0: bool
        output gamma nought backscatter needed?
    gpt_args: list[str] or None
        a list of additional arguments to be passed to the gpt call
        
        - e.g. ``['-x', '-c', '2048M']`` for increased tile cache size and intermediate clearing
    
    Returns
    -------

    See Also
    --------
    pyroSAR.snap.auxil.orb_parametrize
    """
    if not os.path.isfile(workflow):
        scene = identify(src)
        polarizations = scene.polarizations
        wf = parse_recipe('blank')
        ############################################
        read = parse_node('Read')
        read.parameters['file'] = scene.scene
        wf.insert_node(read)
        ############################################
        orb = orb_parametrize(scene=scene, formatName='SENTINEL-1',
                              allow_RES_OSV=allow_res_osv,
                              continueOnFail=osv_continue_on_fail)
        wf.insert_node(orb, before=read.id)
        last = orb
        ############################################
        if scene.sensor in ['S1A', 'S1B'] and scene.product == 'GRD':
            bn = parse_node('Remove-GRD-Border-Noise')
            wf.insert_node(bn, before=last.id)
            bn.parameters['selectedPolarisations'] = polarizations
            last = bn
        ############################################
        cal = parse_node('Calibration')
        wf.insert_node(cal, before=last.id)
        cal.parameters['selectedPolarisations'] = polarizations
        cal.parameters['outputBetaBand'] = output_beta0
        cal.parameters['outputSigmaBand'] = output_sigma0
        cal.parameters['outputGammaBand'] = output_gamma0
        ############################################
        tnr = parse_node('ThermalNoiseRemoval')
        wf.insert_node(tnr, before=cal.id)
        tnr.parameters['outputNoise'] = output_noise
        last = tnr
        ############################################
        if scene.product == 'SLC' and scene.acquisition_mode in ['EW', 'IW']:
            deb = parse_node('TOPSAR-Deburst')
            wf.insert_node(deb, before=last.id)
            last = deb
        ############################################
        write = parse_node('Write')
        wf.insert_node(write, before=last.id)
        write.parameters['file'] = dst
        write.parameters['formatName'] = 'BEAM-DIMAP'
        ############################################
        wf.write(workflow)
    if not os.path.isfile(dst):
        gpt(xmlfile=workflow, tmpdir=os.path.dirname(dst),
            gpt_args=gpt_args, removeS1BorderNoiseMethod='ESA')


def grd_buffer(src, dst, workflow, neighbors, buffer=100, gpt_args=None):
    """
    GRD extent buffering.
    GRDs, unlike SLCs, do not overlap in azimuth.
    With this function, a GRD can be buffered using the neighboring acquisitions.
    First, all images are mosaicked using the `SliceAssembly` operator
    and then subsetted to the extent of the main scene including a buffer.
    The `SliceAssembly` operator needs info about the slice number (i.e., the
    ID/position inside the data take). If the value in the metadata is 0 (which
    can be the case in NRT slicing mode), the slice number is determined using
    function :func:`~s1ard.snap.nrt_slice_num`. If this fails, the function will
    raise an error.
    
    Parameters
    ----------
    src: str
        the file name of the source scene in BEAM-DIMAP format.
    dst: str
        the file name of the target scene. Format is BEAM-DIMAP.
    workflow: str
        the output SNAP XML workflow filename.
    neighbors: list[str]
        the file names of neighboring scenes
    buffer: int
        the buffer size in meters
    gpt_args: list[str] or None
        a list of additional arguments to be passed to the gpt call
        
        - e.g. ``['-x', '-c', '2048M']`` for increased tile cache size
          and intermediate clearing
    
    Raises
    ------
    RuntimeError
        if the slice number of a scene is 0, and it could not be determined
        from the acquisition time
    
    Returns
    -------

    """
    if len(neighbors) == 0:
        raise RuntimeError("the list of 'neighbors' is empty")
    
    scenes = identify_many([src] + neighbors, sortkey='start')
    wf = parse_recipe('blank')
    ############################################
    # try to modify the slice number if it is 0
    for scene in scenes:
        try:
            nrt_slice_num(dim=scene.scene)
        except RuntimeError:
            raise RuntimeError('cannot obtain slice number')
    ############################################
    read_ids = []
    for scene in scenes:
        read = parse_node('Read')
        read.parameters['file'] = scene.scene
        wf.insert_node(read)
        read_ids.append(read.id)
    ############################################
    asm = parse_node('SliceAssembly')
    wf.insert_node(asm, before=read_ids)
    ############################################
    id_main = [x.scene for x in scenes].index(src)
    buffer_px = int(ceil(buffer / scenes[0].spacing[1]))
    xmin = 0
    width = scenes[id_main].samples
    if id_main == 0:
        ymin = 0
        height = scenes[id_main].lines + buffer_px
    else:
        ymin = scenes[0].lines - buffer_px
        factor = 1 if id_main == len(scenes) - 1 else 2
        height = scenes[id_main].lines + buffer_px * factor
    sub = parse_node('Subset')
    sub.parameters['region'] = [xmin, ymin, width, height]
    sub.parameters['geoRegion'] = ''
    sub.parameters['copyMetadata'] = True
    wf.insert_node(sub, before=asm.id)
    ############################################
    write = parse_node('Write')
    wf.insert_node(write, before=sub.id)
    write.parameters['file'] = dst
    write.parameters['formatName'] = 'BEAM-DIMAP'
    ############################################
    wf.write(workflow)
    gpt(xmlfile=workflow, tmpdir=os.path.dirname(dst),
        gpt_args=gpt_args)


def rtc(src, dst, workflow, dem, dem_resampling_method='BILINEAR_INTERPOLATION',
        sigma0=True, scattering_area=True, dem_oversampling_multiple=2,
        gpt_args=None):
    """
    Radiometric Terrain Flattening.
    
    Parameters
    ----------
    src: str
        the file name of the source scene
    dst: str
        the file name of the target scene. Format is BEAM-DIMAP.
    workflow: str
        the output SNAP XML workflow filename.
    dem: str
        the input DEM file name.
    dem_resampling_method: str
        the DEM resampling method.
    sigma0: bool
        output sigma0 RTC backscatter?
    scattering_area: bool
        output scattering area image?
    dem_oversampling_multiple: int
        a factor to multiply the DEM oversampling factor computed by SNAP.
        The SNAP default of 1 has been found to be insufficient with stripe
        artifacts remaining in the image.
    gpt_args: list[str] or None
        a list of additional arguments to be passed to the gpt call
        
        - e.g. ``['-x', '-c', '2048M']`` for increased tile cache size and intermediate clearing
    
    Returns
    -------

    """
    scene = identify(src)
    wf = parse_recipe('blank')
    ############################################
    read = parse_node('Read')
    read.parameters['file'] = scene.scene
    wf.insert_node(read)
    ############################################
    tf = parse_node('Terrain-Flattening')
    polarizations = scene.polarizations
    bands = ['Beta0_{}'.format(pol) for pol in polarizations]
    wf.insert_node(tf, before=read.id)
    tf.parameters['sourceBands'] = bands
    if 'reGridMethod' in tf.parameters.keys():
        tf.parameters['reGridMethod'] = False
    tf.parameters['outputSigma0'] = sigma0
    tf.parameters['outputSimulatedImage'] = scattering_area
    tf.parameters['demName'] = 'External DEM'
    tf.parameters['externalDEMFile'] = dem
    tf.parameters['externalDEMApplyEGM'] = False
    with Raster(dem) as ras:
        tf.parameters['externalDEMNoDataValue'] = ras.nodata
    tf.parameters['demResamplingMethod'] = dem_resampling_method
    tf.parameters['oversamplingMultiple'] = dem_oversampling_multiple
    last = tf
    ############################################
    write = parse_node('Write')
    wf.insert_node(write, before=last.id)
    write.parameters['file'] = dst
    write.parameters['formatName'] = 'BEAM-DIMAP'
    ############################################
    wf.write(workflow)
    gpt(xmlfile=workflow, tmpdir=os.path.dirname(dst),
        gpt_args=gpt_args)


def gsr(src, dst, workflow, src_sigma=None, gpt_args=None):
    """
    Gamma-sigma ratio computation for either ellipsoidal or RTC sigma nought.
    
    Parameters
    ----------
    src: str
        the file name of the source scene. Both gamma and sigma bands are expected unless `src_sigma` is defined.
    dst: str
        the file name of the target scene. Format is BEAM-DIMAP.
    workflow: str
        the output SNAP XML workflow filename.
    src_sigma: str or None
        the optional file name of a second source product from which to read the sigma band.
    gpt_args: list[str] or None
        a list of additional arguments to be passed to the gpt call
        
        - e.g. ``['-x', '-c', '2048M']`` for increased tile cache size and intermediate clearing
    
    Returns
    -------

    """
    scene = identify(src)
    pol = scene.polarizations[0]
    wf = parse_recipe('blank')
    ############################################
    read = parse_node('Read')
    read.parameters['file'] = scene.scene
    wf.insert_node(read)
    last = read
    ############################################
    if src_sigma is not None:
        read.parameters['sourceBands'] = f'Gamma_{pol}'
        read2 = parse_node('Read')
        read2.parameters['file'] = src_sigma
        read2.parameters['sourceBands'] = f'Sigma_{pol}'
        wf.insert_node(read2)
        ########################################
        merge = parse_node('BandMerge')
        wf.insert_node(merge, before=[read.id, read2.id])
        last = merge
    ############################################
    math = parse_node('BandMaths')
    wf.insert_node(math, before=last.id)
    ratio = 'gammaSigmaRatio'
    expression = f'Sigma0_{pol} / Gamma0_{pol}'
    
    math.parameters.clear_variables()
    exp = math.parameters['targetBands'][0]
    exp['name'] = ratio
    exp['type'] = 'float32'
    exp['expression'] = expression
    exp['noDataValue'] = 0.0
    ############################################
    write = parse_node('Write')
    wf.insert_node(write, before=math.id)
    write.parameters['file'] = dst
    write.parameters['formatName'] = 'BEAM-DIMAP'
    ############################################
    wf.write(workflow)
    gpt(xmlfile=workflow, tmpdir=os.path.dirname(dst),
        gpt_args=gpt_args)


def sgr(src, dst, workflow, src_gamma=None, gpt_args=None):
    """
    Sigma-gamma ratio computation.

    Parameters
    ----------
    src: str
        the file name of the source scene. Both sigma and gamma bands are expected unless `src_gamma` is defined.
    dst: str
        the file name of the target scene. Format is BEAM-DIMAP.
    workflow: str
        the output SNAP XML workflow filename.
    src_gamma: str or None
        the optional file name of a second source product from which to read the gamma band.
    gpt_args: list[str] or None
        a list of additional arguments to be passed to the gpt call
        
        - e.g. ``['-x', '-c', '2048M']`` for increased tile cache size and intermediate clearing
    
    Returns
    -------

    """
    scene = identify(src)
    pol = scene.polarizations[0]
    wf = parse_recipe('blank')
    ############################################
    read = parse_node('Read')
    read.parameters['file'] = scene.scene
    wf.insert_node(read)
    last = read
    ############################################
    if src_gamma is not None:
        read.parameters['sourceBands'] = f'Sigma_{pol}'
        read2 = parse_node('Read')
        read2.parameters['file'] = src_gamma
        read2.parameters['sourceBands'] = f'Gamma_{pol}'
        wf.insert_node(read2)
        ########################################
        merge = parse_node('BandMerge')
        wf.insert_node(merge, before=[read.id, read2.id])
        last = merge
    ############################################
    math = parse_node('BandMaths')
    wf.insert_node(math, before=last.id)
    ratio = 'sigmaGammaRatio'
    expression = f'Gamma0_{pol} / Sigma0_{pol}'
    
    math.parameters.clear_variables()
    exp = math.parameters['targetBands'][0]
    exp['name'] = ratio
    exp['type'] = 'float32'
    exp['expression'] = expression
    exp['noDataValue'] = 0.0
    ############################################
    write = parse_node('Write')
    wf.insert_node(write, before=math.id)
    write.parameters['file'] = dst
    write.parameters['formatName'] = 'BEAM-DIMAP'
    ############################################
    wf.write(workflow)
    gpt(xmlfile=workflow, tmpdir=os.path.dirname(dst),
        gpt_args=gpt_args)


def geo(*src, dst, workflow, spacing, crs, geometry=None, buffer=0.01,
        export_extra=None, standard_grid_origin_x=0, standard_grid_origin_y=0,
        dem, dem_resampling_method='BILINEAR_INTERPOLATION',
        img_resampling_method='BILINEAR_INTERPOLATION', gpt_args=None, **bands):
    """
    Range-Doppler geocoding.
    
    Parameters
    ----------
    src: str or None
        variable number of input scene file names
    dst: str
        the file name of the target scene. Format is BEAM-DIMAP.
    workflow: str
        the target XML workflow file name
    spacing: int or float
        the target pixel spacing in meters
    crs: int or str
        the target coordinate reference system
    geometry: dict or spatialist.vector.Vector or str or None
        a vector geometry to limit the target product's extent
    buffer: int or float
        an additional buffer in degrees to add around `geometry`
    export_extra: list[str] or None
        a list of ancillary layers to write. Supported options:
        
         - DEM
         - incidenceAngleFromEllipsoid
         - layoverShadowMask
         - localIncidenceAngle
         - projectedLocalIncidenceAngle
    standard_grid_origin_x: int or float
        the X coordinate for pixel alignment
    standard_grid_origin_y: int or float
        the Y coordinate for pixel alignment
    dem: str
        the DEM file
    dem_resampling_method: str
        the DEM resampling method
    img_resampling_method: str
        the SAR image resampling method
    gpt_args: list[str] or None
        a list of additional arguments to be passed to the gpt call
        
        - e.g. ``['-x', '-c', '2048M']`` for increased tile cache size and intermediate clearing
    bands
        band ids for the input scenes in `src` as lists with keys bands<index>,
        e.g., ``bands1=['NESZ_VV'], bands2=['Gamma0_VV'], ...``

    Returns
    -------

    See Also
    --------
    pyroSAR.snap.auxil.sub_parametrize
    pyroSAR.snap.auxil.geo_parametrize
    """
    wf = parse_recipe('blank')
    ############################################
    scenes = identify_many(list(filter(None, src)))
    read_ids = []
    for i, scene in enumerate(scenes):
        read = parse_node('Read')
        read.parameters['file'] = scene.scene
        if f'bands{i}' in bands.keys():
            read.parameters['useAdvancedOptions'] = True
            read.parameters['sourceBands'] = bands[f'bands{i}']
        wf.insert_node(read)
        read_ids.append(read.id)
    ############################################
    if len(scenes) > 1:
        merge = parse_node('BandMerge')
        wf.insert_node(merge, before=read_ids)
        last = merge
    else:
        last = wf['Read']
    ############################################
    if geometry is not None:
        sub = sub_parametrize(scene=scenes[0], geometry=geometry, buffer=buffer)
        wf.insert_node(sub, before=last.id)
        last = sub
    ############################################
    tc = geo_parametrize(spacing=spacing, t_srs=crs,
                         export_extra=export_extra,
                         alignToStandardGrid=True,
                         externalDEMFile=dem,
                         externalDEMApplyEGM=False,
                         standardGridOriginX=standard_grid_origin_x,
                         standardGridOriginY=standard_grid_origin_y,
                         standardGridAreaOrPoint='area',
                         demResamplingMethod=dem_resampling_method,
                         imgResamplingMethod=img_resampling_method)
    wf.insert_node(tc, before=last.id)
    ############################################
    write = parse_node('Write')
    wf.insert_node(write, before=tc.id)
    write.parameters['file'] = dst
    write.parameters['formatName'] = 'BEAM-DIMAP'
    ############################################
    wf.write(workflow)
    gpt(xmlfile=workflow, tmpdir=os.path.dirname(dst),
        gpt_args=gpt_args)


def process(scene, outdir, measurement, spacing, dem,
            dem_resampling_method='BILINEAR_INTERPOLATION',
            img_resampling_method='BILINEAR_INTERPOLATION',
            rlks=None, azlks=None, tmpdir=None, export_extra=None,
            allow_res_osv=True, clean_edges=True, clean_edges_pixels=4,
            neighbors=None, gpt_args=None, cleanup=True):
    """
    Main function for SAR processing with SNAP.
    
    Parameters
    ----------
    scene: str
        The SAR scene file name.
    outdir: str
        The output directory for storing the final results.
    measurement: {'sigma', 'gamma'}
        the backscatter measurement convention:
        
        - gamma: RTC gamma nought (:math:`\gamma^0_T`)
        - sigma: RTC sigma nought (:math:`\sigma^0_T`)
    spacing: int or float
        The output pixel spacing in meters.
    dem: str
        The DEM filename. Can be created with :func:`s1ard.dem.mosaic`.
    dem_resampling_method: str
        The DEM resampling method.
    img_resampling_method: str
        The image resampling method.
    rlks: int or None
        The number of range looks.
    azlks: int or None
        The number of azimuth looks.
    tmpdir: str or None
        Path to a temporary directory for intermediate products.
    export_extra: list[str] or None
        A list of ancillary layers to create. Default None: do not create any ancillary layers.
        Options:
        
         - DEM
         - gammaSigmaRatio: :math:`\sigma^0_T / \gamma^0_T`
         - sigmaGammaRatio: :math:`\gamma^0_T / \sigma^0_T`
         - incidenceAngleFromEllipsoid
         - layoverShadowMask
         - localIncidenceAngle
         - NESZ: noise equivalent sigma zero
         - projectedLocalIncidenceAngle
         - scatteringArea
         - lookDirection: range look direction angle
    allow_res_osv: bool
        Also allow the less accurate RES orbit files to be used?
    clean_edges: bool
        Erode noisy image edges? See :func:`pyroSAR.snap.auxil.erode_edges`.
        Does not apply to layover-shadow mask.
    clean_edges_pixels: int
        The number of pixels to erode.
    neighbors: list[str] or None
        (only applies to GRD) an optional list of neighboring scenes to add
        a buffer around the main scene using function :func:`grd_buffer`.
        If GRDs are processed compeletely independently, gaps are introduced
        due to a missing overlap. If `neighbors` is None or an empty list,
        buffering is skipped.
    gpt_args: list[str] or None
        a list of additional arguments to be passed to the gpt call
        
        - e.g. ``['-x', '-c', '2048M']`` for increased tile cache size and intermediate clearing
    cleanup: bool
        Delete intermediate files after successful process termination?

    Returns
    -------

    Examples
    --------
    >>> from s1ard import snap
    >>> scene = 'S1A_IW_SLC__1SDV_20200103T170700_20200103T170727_030639_0382D5_6A12.zip'
    >>> dem = 'S1A_IW_SLC__1SDV_20200103T170700_20200103T170727_030639_0382D5_6A12_DEM_EEA10.tif'
    >>> outdir = '.'
    >>> spacing = 10
    >>> rlks = 5
    >>> azlks = 1
    >>> export_extra = ['localIncidenceAngle', 'incidenceAngleFromEllipsoid',
    >>>                 'scatteringArea', 'layoverShadowMask', 'gammaSigmaRatio']
    >>> snap.process(scene=scene, outdir=outdir, spacing=spacing, dem=dem,
    >>>              rlks=rlks, azlks=azlks, export_extra=export_extra)
    """
    if measurement not in ['gamma', 'sigma']:
        raise RuntimeError("'measurement' must either be 'gamma' or 'sigma'")
    if export_extra is None:
        export_extra = []
    basename = os.path.splitext(os.path.basename(scene))[0]
    outdir_scene = os.path.join(outdir, basename)
    if tmpdir is None:
        tmpdir = outdir
        tmpdir_scene = os.path.join(tmpdir, basename + '_tmp')
    else:
        tmpdir_scene = os.path.join(tmpdir, basename)
    os.makedirs(outdir_scene, exist_ok=True)
    os.makedirs(tmpdir_scene, exist_ok=True)
    
    out_base = os.path.join(outdir_scene, basename)
    tmp_base = os.path.join(tmpdir_scene, basename)
    
    id = identify(scene)
    workflows = []
    
    apply_rtc = True
    ############################################################################
    # general pre-processing
    out_pre = tmp_base + '_pre.dim'
    out_pre_wf = out_pre.replace('.dim', '.xml')
    workflows.append(out_pre_wf)
    output_noise = 'NESZ' in export_extra
    with Lock(out_pre):
        if not os.path.isfile(out_pre):
            log.info('preprocessing main scene')
            pre(src=scene, dst=out_pre, workflow=out_pre_wf,
                allow_res_osv=allow_res_osv, output_noise=output_noise,
                output_beta0=apply_rtc, gpt_args=gpt_args)
        else:
            log.info('main scene has already been preprocessed')
    ############################################################################
    # GRD buffering
    if neighbors is not None and len(neighbors) > 0:
        # general preprocessing of neighboring scenes
        out_pre_neighbors = []
        for item in neighbors:
            basename_nb = os.path.splitext(os.path.basename(item))[0]
            tmpdir_nb = os.path.join(tmpdir, basename_nb)
            os.makedirs(tmpdir_nb, exist_ok=True)
            tmp_base_nb = os.path.join(tmpdir_nb, basename_nb)
            out_pre_nb = tmp_base_nb + '_pre.dim'
            out_pre_nb_wf = out_pre_nb.replace('.dim', '.xml')
            with Lock(out_pre_nb):
                if not os.path.isfile(out_pre_nb):
                    log.info(f'preprocessing GRD neighbor: {item}')
                    pre(src=item, dst=out_pre_nb, workflow=out_pre_nb_wf,
                        allow_res_osv=allow_res_osv, output_noise=output_noise,
                        output_beta0=apply_rtc, gpt_args=gpt_args)
                else:
                    log.info(f'GRD neighbor has already been preprocessed: {item}')
            out_pre_neighbors.append(out_pre_nb)
        ########################################################################
        # buffering
        out_buffer = tmp_base + '_buf.dim'
        out_buffer_wf = out_buffer.replace('.dim', '.xml')
        if not os.path.isfile(out_buffer):
            log.info('buffering GRD scene with neighboring acquisitions')
            with LockCollection(out_pre_neighbors, soft=True):
<<<<<<< HEAD
                with Lock(out_buffer):
                    try:
                        grd_buffer(src=out_pre, dst=out_buffer, workflow=out_buffer_wf,
                                   neighbors=out_pre_neighbors, gpt_args=gpt_args,
                                   buffer=10 * spacing)
                        out_pre = out_buffer
                    except RuntimeError:
                        log.info('did not perform buffering because the slice number '
                                 'could not be determined')
                        pass
=======
                try:
                    grd_buffer(src=out_pre, dst=out_buffer, workflow=out_buffer_wf,
                               neighbors=out_pre_neighbors, gpt_args=gpt_args,
                               buffer=10 * spacing)
                    workflows.append(out_buffer_wf)
                    out_pre = out_buffer
                except RuntimeError:
                    log.info('did not perform buffering because the slice number '
                             'could not be determined')
                    pass
>>>>>>> 30b339f2
        else:
            log.info('GRD scene has already been buffered')
    ############################################################################
    # range look direction angle
    if 'lookDirection' in export_extra:
        with Lock(out_pre):
            look_direction(dim=out_pre)
    ############################################################################
    # multi-looking
    out_mli = tmp_base + '_mli.dim'
    out_mli_wf = out_mli.replace('.dim', '.xml')
    with Lock(out_pre, soft=True):
        with Lock(out_mli):
            if not os.path.isfile(out_mli):
                mli(src=out_pre, dst=out_mli, workflow=out_mli_wf,
                    spacing=spacing, rlks=rlks, azlks=azlks, gpt_args=gpt_args)
    if not os.path.isfile(out_mli):
        out_mli = out_pre
    else:
        workflows.append(out_mli_wf)
    ############################################################################
    # radiometric terrain flattening
    out_rtc = out_gsr = out_sgr = None
    if apply_rtc:
        out_rtc = tmp_base + '_rtc.dim'
        out_rtc_wf = out_rtc.replace('.dim', '.xml')
        workflows.append(out_rtc_wf)
        output_sigma0_rtc = measurement == 'sigma' or 'gammaSigmaRatio' in export_extra
        with LockCollection([out_mli, dem], soft=True):
            with Lock(out_rtc):
                if not os.path.isfile(out_rtc):
                    log.info('radiometric terrain correction')
                    rtc(src=out_mli, dst=out_rtc, workflow=out_rtc_wf, dem=dem,
                        dem_resampling_method=dem_resampling_method,
                        sigma0=output_sigma0_rtc,
                        scattering_area='scatteringArea' in export_extra,
                        gpt_args=gpt_args)
        ########################################################################
        # gamma-sigma ratio computation
        out_gsr = None
        if 'gammaSigmaRatio' in export_extra:
            out_gsr = tmp_base + '_gsr.dim'
            out_gsr_wf = out_gsr.replace('.dim', '.xml')
            workflows.append(out_gsr_wf)
            with Lock(out_rtc, soft=True):
                with Lock(out_gsr):
                    if not os.path.isfile(out_gsr):
                        log.info('computing gamma-sigma ratio')
                        gsr(src=out_rtc, dst=out_gsr, workflow=out_gsr_wf,
                            gpt_args=gpt_args)
        ########################################################################
        # sigma-gamma ratio computation
        out_sgr = None
        if 'sigmaGammaRatio' in export_extra:
            out_sgr = tmp_base + '_sgr.dim'
            out_sgr_wf = out_sgr.replace('.dim', '.xml')
            workflows.append(out_sgr_wf)
            with Lock(out_rtc, soft=True):
                with Lock(out_sgr):
                    if not os.path.isfile(out_sgr):
                        log.info('computing sigma-gamma ratio')
                        sgr(src=out_rtc, dst=out_sgr, workflow=out_sgr_wf,
                            gpt_args=gpt_args)
    ############################################################################
    # geocoding
    
    # Process to multiple UTM zones or just one?
    # For testing purposes only.
    utm_multi = True
    
    def run():
        out_geo = out_base + '_geo_{}.dim'.format(epsg)
        out_geo_wf = out_geo.replace('.dim', '.xml')
        sources = list(filter(None, [out_mli, out_rtc, out_gsr, out_sgr]))
        with LockCollection(sources, soft=True):
            with Lock(out_geo):
                if not os.path.isfile(out_geo):
                    log.info(f'geocoding to EPSG:{epsg}')
                    scene1 = identify(out_mli)
                    pols = scene1.polarizations
                    bands0 = ['NESZ_{}'.format(pol) for pol in pols]
                    if measurement == 'gamma':
                        bands1 = ['Gamma0_{}'.format(pol) for pol in pols]
                    else:
                        bands0.extend(['Sigma0_{}'.format(pol) for pol in pols])
                        bands1 = []
                    if 'scatteringArea' in export_extra:
                        bands1.append('simulatedImage')
                    if 'lookDirection' in export_extra:
                        bands0.append('lookDirection')
                    geo(*sources,
                        dst=out_geo, workflow=out_geo_wf,
                        spacing=spacing, crs=epsg, geometry=ext,
                        export_extra=export_extra,
                        standard_grid_origin_x=align_x,
                        standard_grid_origin_y=align_y,
                        bands0=bands0, bands1=bands1, dem=dem,
                        dem_resampling_method=dem_resampling_method,
                        img_resampling_method=img_resampling_method,
                        gpt_args=gpt_args)
                    log.info('edge cleaning')
                    postprocess(out_geo, clean_edges=clean_edges,
                                clean_edges_pixels=clean_edges_pixels)
                else:
                    log.info(f'geocoding to EPSG:{epsg} has already been performed')
        for wf in workflows:
            wf_dst = os.path.join(outdir_scene, os.path.basename(wf))
            if wf != wf_dst and not os.path.isfile(wf_dst):
                shutil.copyfile(src=wf, dst=wf_dst)
    
    log.info('determining UTM zone overlaps')
    aois = aoi_from_scene(scene=id, multi=utm_multi)
    for aoi in aois:
        ext = aoi['extent']
        epsg = aoi['epsg']
        align_x = aoi['align_x']
        align_y = aoi['align_y']
        run()
    if cleanup:
        log.info('cleaning up')
        if id.product == 'GRD':
            # delete everything except *_pre.* products which are reused for buffering
            # this needs to be improved so that these products are also removed if they
            # are no longer needed for any buffering.
            items = finder(target=tmpdir_scene, matchlist=['*'],
                           foldermode=1, recursive=False)
            for item in items:
                if not re.search(r'_pre\.', item):
                    if os.path.isfile(item):
                        os.remove(item)
                    else:
                        shutil.rmtree(item)
        else:
            shutil.rmtree(tmpdir_scene)


def postprocess(src, clean_edges=True, clean_edges_pixels=4):
    """
    Performs edge cleaning and sets the nodata value in the output ENVI HDR files.
    
    Parameters
    ----------
    src: str
        the file name of the source scene. Format is BEAM-DIMAP.
    clean_edges: bool
        perform edge cleaning?
    clean_edges_pixels: int
        the number of pixels to erode during edge cleaning.

    Returns
    -------

    """
    if clean_edges:
        erode_edges(src=src, only_boundary=True, pixels=clean_edges_pixels)
    datadir = src.replace('.dim', '.data')
    hdrfiles = finder(target=datadir, matchlist=['*.hdr'])
    for hdrfile in hdrfiles:
        with HDRobject(hdrfile) as hdr:
            hdr.data_ignore_value = 0
            hdr.write(hdrfile)


def find_datasets(scene, outdir, epsg):
    """
    Find processed datasets for a scene in a certain Coordinate Reference System (CRS).
    
    Parameters
    ----------
    scene: str
        the file name of the SAR scene
    outdir: str
        the output directory in which to search for results
    epsg: int
        the EPSG code defining the output projection of the processed scenes.

    Returns
    -------
    dict or None
        Either None if no datasets were found or a dictionary with the
        following keys and values pointing to the file names
        (polarization-specific keys depending on product availability):
        
         - hh-g-lin: gamma nought RTC backscatter HH polarization
         - hv-g-lin: gamma nought RTC backscatter HV polarization
         - vh-g-lin: gamma nought RTC backscatter VH polarization
         - vv-g-lin: gamma nought RTC backscatter VV polarization
         - hh-s-lin: sigma nought ellipsoidal backscatter HH polarization
         - hv-s-lin: sigma nought ellipsoidal backscatter HV polarization
         - vh-s-lin: sigma nought ellipsoidal backscatter VH polarization
         - vv-s-lin: sigma nought ellipsoidal backscatter VV polarization
         - dm: layover-shadow data mask
         - ei: ellipsoidal incident angle
         - gs: gamma-sigma ratio
         - lc: local contributing area (aka scattering area)
         - ld: range look direction angle
         - li: local incident angle
         - sg: sigma-gamma ratio
         - np-hh: NESZ HH polarization
         - np-hv: NESZ HV polarization
         - np-vh: NESZ VH polarization
         - np-vv: NESZ VV polarization
    """
    basename = os.path.splitext(os.path.basename(scene))[0]
    scenedir = os.path.join(outdir, basename)
    subdir = os.path.join(scenedir, basename + f'_geo_{epsg}.data')
    if not os.path.isdir(subdir):
        return
    lookup = {'dm': r'layoverShadowMask\.img$',
              'ei': r'incidenceAngleFromEllipsoid\.img$',
              'gs': r'gammaSigmaRatio_[VH]{2}\.img$',
              'lc': r'simulatedImage_[VH]{2}\.img$',
              'ld': r'lookDirection_[VH]{2}\.img$',
              'li': r'localIncidenceAngle\.img$',
              'sg': r'sigmaGammaRatio_[VH]{2}\.img$'}
    out = {}
    for key, pattern in lookup.items():
        match = finder(target=subdir, matchlist=[pattern], regex=True)
        if len(match) > 0:
            out[key] = match[0]
    pattern = r'(?P<bsc>Gamma0|Sigma0)_(?P<pol>[VH]{2})\.img$'
    backscatter = finder(target=subdir, matchlist=[pattern], regex=True)
    for item in backscatter:
        pol = re.search(pattern, item).group('pol').lower()
        bsc = re.search(pattern, item).group('bsc')[0].lower()
        out[f'{pol}-{bsc}-lin'] = item
    pattern = r'NESZ_(?P<pol>[VH]{2})\.img$'
    nesz = finder(target=subdir, matchlist=[pattern], regex=True)
    for item in nesz:
        pol = re.search(pattern, item).group('pol')
        out[f'np-{pol.lower()}'] = item
    if len(out) > 0:
        return out


def get_metadata(scene, outdir):
    """
    Get processing metadata needed for ARD product metadata.
    
    Parameters
    ----------
    scene: str
        the name of the SAR scene
    outdir: str
        the directory to search for processing output

    Returns
    -------
    dict
    """
    basename = os.path.splitext(os.path.basename(scene))[0]
    scenedir = os.path.join(outdir, basename)
    rlks = azlks = 1
    wf_mli = finder(scenedir, ['*mli.xml'])
    if len(wf_mli) == 1:
        wf = parse_recipe(wf_mli[0])
        if 'Multilook' in wf.operators:
            rlks = int(wf['Multilook'].parameters['nRgLooks'])
            azlks = int(wf['Multilook'].parameters['nAzLooks'])
    elif len(wf_mli) > 1:
        msg = 'found multiple multi-looking workflows:\n{}'
        raise RuntimeError(msg.format('\n'.join(wf_mli)))
    return {'azlks': azlks,
            'rlks': rlks}


def nrt_slice_num(dim):
    """
    Compute a slice number for a scene acquired NRT Slicing mode.
    In this mode both `sliceNumber` and `totalSlices` are 0 in the manifest.safe file.
    `sliceNumber` is however needed in function :func:`~s1ard.snap.grd_buffer` for
    the SNAP operator `SliceAssembly`.
    The time from `segmentStartTime` to `last_line_time` is divided by
    the acquisition duration (`last_line_time` - `first_line_time`).
    `totalSlices` is set to 100, which is expected to exceed the maximum possible value.
    
    Parameters
    ----------
    dim: str
        the scene in BEAM-DIMAP format
    
    Raises
    ------
    RuntimeError
        if the slice number is 0, and it cannot be computed because
        the segment start time cannot be read from the metadata
    
    Returns
    -------

    """
    with open(dim, 'rb') as f:
        root = etree.fromstring(f.read())
    abstract = root.xpath("//MDElem[@name='Abstracted_Metadata']")[0]
    slice_num = abstract.xpath("./MDATTR[@name='slice_num']")[0]
    if slice_num.text == '0':
        flt = dateparse(abstract.xpath("./MDATTR[@name='first_line_time']")[0].text)
        llt = dateparse(abstract.xpath("./MDATTR[@name='last_line_time']")[0].text)
        try:
            sst = dateparse(root.xpath("//MDATTR[@name='segmentStartTime']")[0].text)
        except IndexError:
            raise RuntimeError('could not determine slice number '
                               'due to missing segment start time')
        aqd = llt - flt
        slice_num_new = str(int(round((llt - sst) / aqd)))
        slice_num.text = slice_num_new
        for item in root.xpath("//MDATTR[@name='sliceNumber']"):
            item.text = slice_num_new
        for item in root.xpath("//MDATTR[@name='totalSlices']"):
            item.text = '100'
        etree.indent(root, space='    ')
        tree = etree.ElementTree(root)
        tree.write(dim, pretty_print=True, xml_declaration=True,
                   encoding='utf-8')


def look_direction(dim):
    """
    Compute the per-pixel range look direction angle.
    This adds a new layer to an existing BEAM-DIMAP product.
    
    Steps performed:
    
    - read geolocation grid points
    - limit grid point list to those relevant to the image
    - for each point, compute the range direction angle to the next point in range direction.
    - interpolate the grid to the full image dimensions
    
    Notes
    -----
    - The interpolation depends on the location of the grid points relative to the image.
      Hence, by subsetting the image by an amount of pixels/lines different to the grid point
      sampling rate, the first and last points will no longer be in the first and last line respectively.
    - The list might get very large when merging the scene with neighboring acquisitions using
      SliceAssembly and this longer list significantly changes the interpolation result.
      The difference in interpolation can be mitigated by reducing the list of points to
      those inside the image and those just outside of it.

    Parameters
    ----------
    dim: str
        a BEAM-DIMAP metadata file (extension .dim)

    Returns
    -------

    """
    
    def interpolate(infile, method='linear'):
        with open(infile, 'rb') as f:
            tree = etree.fromstring(f.read())
        
        lats = []
        lons = []
        lines = []
        pixels = []
        rgtimes = []
        aztimes = []
        
        pols = tree.xpath("//MDElem[@name='standAloneProductInformation']"
                          "/MDATTR[@name='transmitterReceiverPolarisation']")
        polarization = pols[0].text.lower()
        re_ns = "http://exslt.org/regular-expressions"
        ann_pol = tree.xpath(f"//MDElem[@name='annotation']"
                             f"//MDElem[re:test(@name, '-{polarization}-', 'i')]",
                             namespaces={'re': re_ns})
        nlines = int(tree.find('Raster_Dimensions/NROWS').text)
        npixels = int(tree.find('Raster_Dimensions/NCOLS').text)
        abstract = tree.xpath("//MDElem[@name='Abstracted_Metadata']")[0]
        
        for ann in ann_pol:
            points = ann.xpath(".//MDElem[@name='geolocationGridPoint']")
            for point in points:
                pixel = int(point.find("./MDATTR[@name='pixel']").text)
                line = int(point.find("./MDATTR[@name='line']").text)
                lat = float(point.find("./MDATTR[@name='latitude']").text)
                lon = float(point.find("./MDATTR[@name='longitude']").text)
                rgtime = float(point.find("./MDATTR[@name='slantRangeTime']").text)
                aztime = dateparse(point.find("./MDATTR[@name='azimuthTime']").text)
                aztime = (aztime - datetime(1900, 1, 1)).total_seconds()
                pixels.append(pixel)
                lines.append(line)
                rgtimes.append(rgtime)
                aztimes.append(aztime)
                lats.append(lat)
                lons.append(lon)
        coords = list(zip(rgtimes, aztimes))
        
        flt = abstract.xpath("./MDATTR[@name='first_line_time']")[0].text
        flt = (dateparse(flt) - datetime(1900, 1, 1)).total_seconds()
        llt = abstract.xpath("./MDATTR[@name='last_line_time']")[0].text
        llt = (dateparse(llt) - datetime(1900, 1, 1)).total_seconds()
        lti = float(abstract.xpath("./MDATTR[@name='line_time_interval']")[0].text)
        
        # limit the coords to those relevant to the image
        # (SliceAssembly extends the list but a subsequent Subset does not shorten it)
        az_before = [x[1] for x in coords if x[1] < flt]
        tmp_min = (max(az_before) if len(az_before) > 0 else flt) - lti
        az_after = [x[1] for x in coords if x[1] > llt]
        tmp_max = (min(az_after) if len(az_after) > 0 else llt) + lti
        
        coords_sub = [x for x in coords if tmp_min <= x[1] <= tmp_max]
        
        values = []
        coords_select = []
        g = Geod(ellps='WGS84')
        for i, v in enumerate(coords):
            if v in coords_sub:
                if i + 1 < len(coords) and pixels[i] < pixels[i + 1]:
                    az12, az21, dist = g.inv(lons[i], lats[i], lons[i + 1], lats[i + 1])
                    values.append(az12)
                else:
                    az12, az21, dist = g.inv(lons[i], lats[i], lons[i - 1], lats[i - 1])
                    values.append(az21)
                coords_select.append(v)
        
        coords = np.array(coords_select)
        values = np.array(values)
        
        rgtime_fl_max = max([v for i, v in enumerate(rgtimes) if lines[i] == 0])
        rgtime_ll_max = max([v for i, v in enumerate(rgtimes) if lines[i] == max(lines)])
        rgtime_max = min([rgtime_fl_max, rgtime_ll_max])
        
        xi = np.linspace(min(rgtimes), rgtime_max, npixels)
        yi = np.linspace(flt, llt, nlines)
        xi, yi = np.meshgrid(xi, yi)
        zi = griddata(coords, values, (xi, yi), method=method, fill_value=0)
        return zi
    
    def write(array, out, reference, format='ENVI'):
        src_dataset = gdal.Open(reference)
        cols = src_dataset.RasterXSize
        rows = src_dataset.RasterYSize
        driver = gdal.GetDriverByName(format)
        
        dst_dataset = driver.Create(out, cols, rows, 1, gdalconst.GDT_Float32)
        
        dst_dataset.SetMetadata(src_dataset.GetMetadata())
        dst_dataset.SetGeoTransform(src_dataset.GetGeoTransform())
        dst_dataset.SetProjection(src_dataset.GetProjection())
        if format == 'GTiff':
            dst_dataset.SetGCPs(src_dataset.GetGCPs(), src_dataset.GetGCPSpatialRef())
        else:
            array = array.astype('float32').byteswap().newbyteorder()
        dst_band = dst_dataset.GetRasterBand(1)
        dst_band.WriteArray(array)
        dst_band.FlushCache()
        dst_band = None
        src_dataset = None
        dst_dataset = None
        driver = None
        if format == 'ENVI':
            hdrfile = os.path.splitext(out)[0] + '.hdr'
            with HDRobject(hdrfile) as hdr:
                hdr.byte_order = 1
                hdr.description = 'Sentinel-1 EW Level-1 GRD Product - Unit: deg'
                hdr.band_names = 'lookDirection'
                hdr.write()
            auxfile = out + '.aux.xml'
            os.remove(auxfile)
    
    def metadata(dim):
        with open(dim, 'rb') as f:
            root = etree.fromstring(f.read())
        
        image_interp = root.find('Image_Interpretation')
        ld_search = image_interp.xpath('Spectral_Band_Info[BAND_NAME="lookDirection"]')
        
        if len(ld_search) == 0:
            # number of bands
            element_bands = root.find('Raster_Dimensions/NBANDS')
            bands = int(element_bands.text)
            element_bands.text = str(bands + 1)
            
            # data access
            data_access = root.find('Data_Access')
            data_files = data_access.findall('./Data_File')
            last = data_files[-1]
            new = copy.deepcopy(last)
            fpath = new.find('DATA_FILE_PATH').attrib['href']
            fpath = fpath.replace(os.path.basename(fpath), 'lookDirection.hdr')
            new.find('DATA_FILE_PATH').attrib['href'] = fpath
            new.find('BAND_INDEX').text = str(bands)
            data_access.insert(data_access.index(last) + 1, new)
            
            # band info
            info = etree.SubElement(image_interp, 'Spectral_Band_Info')
            npixels = root.find('Raster_Dimensions/NCOLS').text
            nlines = root.find('Raster_Dimensions/NROWS').text
            etree.SubElement(info, 'BAND_INDEX').text = str(bands)
            etree.SubElement(info, 'BAND_DESCRIPTION').text = 'range look direction'
            etree.SubElement(info, 'BAND_NAME').text = 'lookDirection'
            etree.SubElement(info, 'BAND_RASTER_WIDTH').text = npixels
            etree.SubElement(info, 'BAND_RASTER_HEIGHT').text = nlines
            etree.SubElement(info, 'DATA_TYPE').text = 'float32'
            etree.SubElement(info, 'PHYSICAL_UNIT').text = 'deg'
            etree.SubElement(info, 'LOG10_SCALED').text = 'false'
            etree.SubElement(info, 'NO_DATA_VALUE_USED').text = 'true'
            etree.SubElement(info, 'NO_DATA_VALUE').text = '0.0'
            
            etree.indent(root, space='    ')
            tree = etree.ElementTree(root)
            tree.write(dim, pretty_print=True, xml_declaration=True, encoding='utf-8')
    
    data = dim.replace('.dim', '.data')
    out = os.path.join(data, 'lookDirection.img')
    if not os.path.isfile(out):
        log.info('look direction computation')
        ref = finder(target=data, matchlist=['*.img'])[0]
        arr = interpolate(infile=dim)
        write(array=arr, out=out, reference=ref)
        metadata(dim=dim)
    else:
        log.info('look direction has already been computed')<|MERGE_RESOLUTION|>--- conflicted
+++ resolved
@@ -710,29 +710,17 @@
         if not os.path.isfile(out_buffer):
             log.info('buffering GRD scene with neighboring acquisitions')
             with LockCollection(out_pre_neighbors, soft=True):
-<<<<<<< HEAD
                 with Lock(out_buffer):
                     try:
                         grd_buffer(src=out_pre, dst=out_buffer, workflow=out_buffer_wf,
                                    neighbors=out_pre_neighbors, gpt_args=gpt_args,
                                    buffer=10 * spacing)
+                        workflows.append(out_buffer_wf)
                         out_pre = out_buffer
                     except RuntimeError:
                         log.info('did not perform buffering because the slice number '
                                  'could not be determined')
                         pass
-=======
-                try:
-                    grd_buffer(src=out_pre, dst=out_buffer, workflow=out_buffer_wf,
-                               neighbors=out_pre_neighbors, gpt_args=gpt_args,
-                               buffer=10 * spacing)
-                    workflows.append(out_buffer_wf)
-                    out_pre = out_buffer
-                except RuntimeError:
-                    log.info('did not perform buffering because the slice number '
-                             'could not be determined')
-                    pass
->>>>>>> 30b339f2
         else:
             log.info('GRD scene has already been buffered')
     ############################################################################
