--- conflicted
+++ resolved
@@ -1,7 +1,6 @@
 import re
 import itertools
 from lxml import html
-from osgeo import ogr
 from spatialist.vector import Vector, wkt2vector, bbox
 from spatialist.auxil import utm_autodetect
 from s1ard.ancillary import get_max_ext, buffer_min_overlap, get_kml
@@ -71,22 +70,10 @@
                             else:
                                 continue
                         if return_geometries:
-<<<<<<< HEAD
-                            geom = wkt_to_geom(wkt=attrib['UTM_WKT'],
+                            wkt = multipolygon2polygon(attrib['UTM_WKT'])
+                            geom = wkt_to_geom(wkt=wkt,
                                                epsg_in=attrib['EPSG'],
                                                epsg_out=epsg_target)
-=======
-                            wkt = multipolygon2polygon(attrib['UTM_WKT'])
-                            if reproject:
-                                with wkt2vector(wkt, attrib['EPSG']) as tmp:
-                                    tmp.reproject(epsg_target)
-                                    ext = tmp.extent
-                                    for k, v in ext.items():
-                                        ext[k] = round(v / 10) * 10
-                                geom = bbox(ext, crs=epsg_target)
-                            else:
-                                geom = wkt2vector(wkt, attrib['EPSG'])
->>>>>>> 9fa07630
                             geom.mgrs = tilename
                             tiles.append(geom)
                         else:
@@ -116,20 +103,6 @@
     spatialist.vector.Vector or list[spatialist.vector.Vector]
         either a single object or a list depending on `tile`
     """
-<<<<<<< HEAD
-    if isinstance(tile, list):
-        return [aoi_from_tile(kml=kml, tile=x) for x in tile]
-    else:
-        tilename, epsg = re.search('([A-Z0-9]{5})_?([0-9]+)?', tile).groups()
-        epsg = None if epsg is None else int(epsg)
-        with Vector(kml, driver='KML') as vec:
-            feat = vec.getFeatureByAttribute('Name', tilename)
-            attrib = description2dict(feat.GetField('Description'))
-            feat = None
-        geom = wkt_to_geom(wkt=attrib['UTM_WKT'], epsg_in=attrib['EPSG'],
-                           epsg_out=epsg)
-        return geom
-=======
     kml = get_kml()
     if isinstance(tile, str):
         tile = [tile]
@@ -152,22 +125,16 @@
         for i, feat in enumerate(result_layer):
             attrib = description2dict(feat.GetField('Description'))
             wkt = multipolygon2polygon(attrib['UTM_WKT'])
-            epsg = epsg_codes[i]
-            if epsg is None:
-                out.append(wkt2vector(wkt, attrib['EPSG']))
-            else:
-                with wkt2vector(wkt, attrib['EPSG']) as tmp:
-                    tmp.reproject(int(epsg))
-                    ext = tmp.extent
-                    for k, v in ext.items():
-                        ext[k] = round(v / 10) * 10
-                out.append(bbox(ext, crs=int(epsg)))
+            epsg_target = epsg_codes[i]
+            geom = wkt_to_geom(wkt=attrib['UTM_WKT'],
+                               epsg_in=attrib['EPSG'],
+                               epsg_out=epsg_target)
+            out.append(geom)
         vec.vector.ReleaseResultSet(result_layer)
     if len(out) == 1:
         return out[0]
     else:
         return out
->>>>>>> 9fa07630
 
 
 def description2dict(description):
@@ -274,11 +241,6 @@
     return out
 
 
-<<<<<<< HEAD
-def wkt_to_geom(wkt, epsg_in, epsg_out=None):
-    """
-    Convert a WKT geometry to a :class:`spatialist.vector.Vector` object.
-=======
 def multipolygon2polygon(wkt):
     """
     Convert a MultiPolygon WKT with one Polygon to a simple Polygon WKT.
@@ -287,40 +249,10 @@
     Not all geometries in the KML file have been checked. In case there are
     ever multiple Polygons in one MultiPolygon, an RuntimeError is raised.
     All other geometries are returned as is.
->>>>>>> 9fa07630
     
     Parameters
     ----------
     wkt: str
-<<<<<<< HEAD
-        the WKT string
-    epsg_in: int
-        the EPSG code for the CRS of `wkt`
-    epsg_out: int or None
-        and optional target CRS to reproject the geometry
-
-    Returns
-    -------
-    spatialist.vector.Vector
-        the geometry object
-    """
-    geom = ogr.CreateGeometryFromWkt(wkt)
-    if geom.GetGeometryType() == ogr.wkbMultiPolygon:
-        wkt = geom.GetGeometryRef(0).ExportToWkt()
-    else:
-        wkt = geom.ExportToWkt()
-    geom = None
-    
-    if epsg_out is None:
-        return wkt2vector(wkt, epsg_in)
-    else:
-        with wkt2vector(wkt, epsg_in) as tmp:
-            tmp.reproject(epsg_out)
-            ext = tmp.extent
-            for k, v in ext.items():
-                ext[k] = round(v / 10) * 10
-        return bbox(ext, crs=epsg_out)
-=======
         A geometry WKT representation.
 
     Returns
@@ -341,4 +273,31 @@
             raise RuntimeError('got a MultiPolygon with multiple Polygons')
     geom1 = None
     return wkt
->>>>>>> 9fa07630
+
+def wkt_to_geom(wkt, epsg_in, epsg_out=None):
+    """
+    Convert a WKT geometry to a :class:`spatialist.vector.Vector` object.
+
+    Parameters
+    ----------
+    wkt: str
+        the WKT string
+    epsg_in: int
+        the EPSG code for the CRS of `wkt`
+    epsg_out: int or None
+        and optional target CRS to reproject the geometry
+
+    Returns
+    -------
+    spatialist.vector.Vector
+        the geometry object
+    """
+    if epsg_out is None:
+        return wkt2vector(wkt, epsg_in)
+    else:
+        with wkt2vector(wkt, epsg_in) as tmp:
+            tmp.reproject(epsg_out)
+            ext = tmp.extent
+            for k, v in ext.items():
+                ext[k] = round(v / 10) * 10
+        return bbox(ext, crs=epsg_out)