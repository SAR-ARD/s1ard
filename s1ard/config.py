--- conflicted
+++ resolved
@@ -2,7 +2,6 @@
 import re
 import copy
 import importlib.resources
-from importlib import import_module
 from datetime import datetime, timedelta
 import configparser
 from dateutil.parser import parse as dateparse
@@ -17,11 +16,7 @@
     
     Parameters
     ----------
-<<<<<<< HEAD
-    section: str
-=======
     section:
->>>>>>> aefee060
         the configuration section to get the allowed keys for.
         Either 'processing', 'metadata' or the name of a SAR processor plugin e.g. 'snap'.
 
@@ -40,17 +35,16 @@
         return ['access_url', 'copy_original', 'doi', 'format', 'licence', 'processing_center']
     else:
         try:
-<<<<<<< HEAD
-            module = import_module(f's1ard.{section}')
+            processor = load_processor(section)
         except ModuleNotFoundError:
             raise RuntimeError(f"unknown section: {section}.")
         try:
-            return module.get_config_keys()
+            return processor.get_config_keys()
         except AttributeError:
             raise RuntimeError(f"missing function s1ard.{section}.get_config_keys().")
 
 
-def read_config_file(config_file=None):
+def read_config_file(config_file: str | None = None) -> configparser.ConfigParser:
     """
     Reads a configuration file and returns a ConfigParser object
     
@@ -62,7 +56,7 @@
 
     Returns
     -------
-    configparser.ConfigParser
+        the configuration object
     """
     parser = configparser.ConfigParser(allow_no_value=True,
                                        converters={'_datetime': _parse_datetime,
@@ -78,45 +72,6 @@
     
     parser.read(config_file)
     return parser
-=======
-            processor = load_processor(section)
-        except ModuleNotFoundError:
-            raise RuntimeError(f"unknown section: {section}.")
-        try:
-            return processor.get_config_keys()
-        except AttributeError:
-            raise RuntimeError(f"missing function s1ard.{section}.get_config_keys().")
->>>>>>> aefee060
-
-
-def read_config_file(config_file: str | None = None) -> configparser.ConfigParser:
-    """
-    Reads a configuration file and returns a ConfigParser object
-    
-    Parameters
-    ----------
-    config_file: str or None
-        the configuration file name. If None, the default configuration file
-        within the package will be used.
-
-    Returns
-    -------
-        the configuration object
-    """
-    parser = configparser.ConfigParser(allow_no_value=True,
-                                       converters={'_datetime': _parse_datetime,
-                                                   '_list': _parse_list})
-    
-    if config_file:
-        if not os.path.isfile(config_file):
-            raise FileNotFoundError(f"Config file {config_file} does not exist.")
-    else:
-        with importlib.resources.path(package='s1ard.resources',
-                                      resource='config.ini') as path:
-            config_file = str(path)
-    
-    parser.read(config_file)
-    return parser
 
 
 def get_config(config_file: str | None = None, **kwargs: dict[str, str]) \
@@ -128,11 +83,7 @@
     ----------
     config_file:
         Full path to the config file that should be parsed to a dictionary.
-<<<<<<< HEAD
-    kwargs: dict[str]
-=======
     kwargs:
->>>>>>> aefee060
         further keyword arguments overriding configuration found in the config file.
     
     Returns
@@ -147,21 +98,12 @@
     
     out = {'processing': _get_config_processing(parser, **kwargs_proc),
            'metadata': _get_config_metadata(parser, **kwargs_meta)}
-<<<<<<< HEAD
-    
-    processor_name = out['processing']['processor']
-    processor = import_module(f's1ard.{processor_name}')
-    kwargs_sar = {k: v for k, v in kwargs.items() if k in get_keys(processor_name)}
-    out[processor_name] = processor.get_config_section(parser, **kwargs_sar)
-    
-=======
     
     processor_name = out['processing']['processor']
     processor = load_processor(processor_name)
     kwargs_sar = {k: v for k, v in kwargs.items() if k in get_keys(processor_name)}
     out[processor_name] = processor.get_config_section(parser, **kwargs_sar)
     
->>>>>>> aefee060
     return out
 
 
@@ -198,7 +140,6 @@
         'logfile': 'None',
         'parquet': 'None'
     }
-<<<<<<< HEAD
     processing_options = {
         'acq_mode': ['IW', 'EW', 'SM'],
         'annotation': ['dm', 'ei', 'em', 'id', 'lc',
@@ -212,8 +153,6 @@
         'product': ['GRD', 'SLC'],
         'sensor': ['S1A', 'S1B', 'S1C', 'S1D']}
     
-=======
->>>>>>> aefee060
     if 'etad' not in proc_sec.keys():
         proc_sec['etad'] = 'False'
         proc_sec['etad_dir'] = 'None'
@@ -239,11 +178,7 @@
         if k in ['annotation', 'aoi_tiles', 'data_take', 'mode', 'stac_collections']:
             v = proc_sec.get_list(k)
         
-<<<<<<< HEAD
         validate_value(k, v)
-=======
-        _validate_value(k, v)
->>>>>>> aefee060
         
         if k == 'mindate':
             v = proc_sec.get_datetime(k)
@@ -278,11 +213,7 @@
         if k in ['etad', 'date_strict']:
             v = proc_sec.getboolean(k)
         
-<<<<<<< HEAD
         validate_options(k, v, options=processing_options)
-=======
-        _validate_options(k, v)
->>>>>>> aefee060
         out[k] = v
     
     # check that a valid scene search option is set
@@ -377,11 +308,7 @@
 def _parse_datetime(s):
     """Custom converter for configparser:
     https://docs.python.org/3/library/configparser.html#customizing-parser-behaviour"""
-<<<<<<< HEAD
     return dateparse(s)
-=======
-    return dateutil.parser.parse(s)
->>>>>>> aefee060
 
 
 def _parse_list(s):
@@ -393,29 +320,12 @@
         return [x.strip() for x in s.split(',')]
 
 
-<<<<<<< HEAD
-def keyval_check(key, val, allowed_keys):
-=======
 def keyval_check(key: str, val: str, allowed_keys: list[str]) -> str | None:
->>>>>>> aefee060
     """
     Check and clean up key,value pairs while parsing a config file.
     
     Parameters
     ----------
-<<<<<<< HEAD
-    key: str
-    val: str
-    allowed_keys: List[str]
-
-    Returns
-    -------
-
-    """
-    if key not in allowed_keys:
-        msg = f"Parameter '{key}' is not allowed; should be one of {allowed_keys}"
-        raise ValueError(msg)
-=======
     key:
         the parameter key
     val:
@@ -423,10 +333,9 @@
     allowed_keys:
         a list of allowed keys
     """
-    msg = "Parameter '{}' is not allowed; should be one of {}"
     if key not in allowed_keys:
-        raise ValueError(msg.format(key, allowed_keys))
->>>>>>> aefee060
+        msg = f"Parameter '{key}' is not allowed; should be one of {allowed_keys}"
+        raise ValueError(msg)
     
     val = val.replace('"', '').replace("'", "")
     if val in ['None', 'none', '']:
@@ -434,7 +343,6 @@
     return val
 
 
-<<<<<<< HEAD
 def validate_options(k, v, options):
     """
     Validate a configuration option against a set of allowed options.
@@ -483,37 +391,6 @@
     def val_aoi_tiles(x):
         return len(x) == 5
     
-=======
-def _validate_options(k, v):
-    options = {'acq_mode': ['IW', 'EW', 'SM'],
-               'annotation': ['dm', 'ei', 'em', 'id', 'lc',
-                              'ld', 'li', 'np', 'ratio', 'wm'],
-               'dem_type': ['Copernicus 10m EEA DEM',
-                            'Copernicus 30m Global DEM',
-                            'Copernicus 30m Global DEM II',
-                            'GETASSE30'],
-               'measurement': ['gamma', 'sigma'],
-               'mode': ['sar', 'nrb', 'orb'],
-               'product': ['GRD', 'SLC'],
-               'sensor': ['S1A', 'S1B', 'S1C', 'S1D']}
-    if k not in options:
-        return
-    if isinstance(v, list):
-        for item in v:
-            _validate_options(k, item)
-    else:
-        msg = "Parameter '{}': expected value(s) to be one of {}; got '{}' instead"
-        assert v in options[k], msg.format(k, options[k], v)
-
-
-def _validate_value(k, v):
-    def val_aoi_geometry(x):
-        return x is None or os.path.isfile(x)
-    
-    def val_aoi_tiles(x):
-        return len(x) == 5
-    
->>>>>>> aefee060
     def val_work_dir(x):
         return x is not None and os.path.isdir(v) and os.access(v, os.W_OK)
     
@@ -527,11 +404,7 @@
         return
     if isinstance(v, list):
         for item in v:
-<<<<<<< HEAD
             validate_value(k, item)
-=======
-            _validate_value(k, item)
->>>>>>> aefee060
     else:
         validator, condition = validators[k]
         if not validator(v):
@@ -612,11 +485,7 @@
             return str(item)
     
     processor_name = config['processing']['processor']
-<<<<<<< HEAD
-    processor = import_module(f's1ard.{processor_name}')
-=======
     processor = load_processor(processor_name)
->>>>>>> aefee060
     
     config = copy.deepcopy(config)
     keys_processing = get_keys('processing')
