--- conflicted
+++ resolved
@@ -297,37 +297,6 @@
     return dateutil.parser.parse(s)
 
 
-<<<<<<< HEAD
-def _parse_modes(s):
-    """Custom converter for configparser:
-    https://docs.python.org/3/library/configparser.html#customizing-parser-behaviour"""
-    mode_list = _parse_list(s)
-    allowed = ['sar', 'nrb', 'orb']
-    for mode in mode_list:
-        if mode not in allowed:
-            msg = "Parameter 'annotation': Error while parsing to list; " \
-                  "mode '{}' is not supported. Allowed keys:\n{}"
-            raise ValueError(msg.format(mode, allowed))
-    return mode_list
-
-
-def _parse_tile_list(s):
-    """Custom converter for configparser:
-    https://docs.python.org/3/library/configparser.html#customizing-parser-behaviour"""
-    tile_list = _parse_list(s)
-    if tile_list is not None:
-        for tile in tile_list:
-            if len(tile) != 5:
-                raise ValueError("Parameter 'aoi_tiles': Error while parsing "
-                                 "MGRS tile IDs to list; tile '{}' is not 5 "
-                                 "characters long.".format(tile))
-            else:
-                continue
-    return tile_list
-
-
-=======
->>>>>>> 2768eedf
 def _parse_list(s):
     """Custom converter for configparser:
     https://docs.python.org/3/library/configparser.html#customizing-parser-behaviour"""
