--- conflicted
+++ resolved
@@ -15,17 +15,10 @@
   - pandas
   - pip
   - pyproj
-<<<<<<< HEAD
-  - pyroSAR>=0.30.0
-  - pystac>=1.8.0,<1.11.0
-  - pystac-client>=0.7.0
-  - python>=3.8
-=======
   - pyroSAR>=0.31.0
   - pystac>=1.8.0,<1.11.0
   - pystac-client>=0.7.0
   - python>=3.10
->>>>>>> aefee060
   - python-dateutil
   - requests
   - s1etad>=0.5.3
