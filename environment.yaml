name: s1ard
channels:
  - conda-forge
  - defaults
  - s1-etad
  - dharpa
dependencies:
  - python>=3.8
  - python-dateutil
  - gdal>=3.5.0
  - click>=7.1.0
  - lxml
  - pip
  - pystac>=1.8.0
  - pystac-client>=0.7.0
  - scipy
  - pyroSAR>=0.26.0
  - spatialist>=0.12.0
  - s1etad>=0.5.3
  - s1etad_tools>=0.8.1
  - numpy
  - asf_search
  - pyproj
<<<<<<< HEAD
  - requests
=======
  - multiformats>=0.3.1
>>>>>>> b1297cb0
<|MERGE_RESOLUTION|>--- conflicted
+++ resolved
@@ -21,8 +21,5 @@
   - numpy
   - asf_search
   - pyproj
-<<<<<<< HEAD
-  - requests
-=======
   - multiformats>=0.3.1
->>>>>>> b1297cb0
+  - requests