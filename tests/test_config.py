--- conflicted
+++ resolved
@@ -17,13 +17,9 @@
 def test_config_snap(tmpdir):
     config = get_config(work_dir=str(tmpdir), db_file='scenes.db', aoi_tiles='32TNT')
     assert 'snap' in config.keys()
-<<<<<<< HEAD
-    assert sorted(config['snap'].keys()) == snap_get_keys()
-=======
     snap_keys = list(config['snap'].keys())
     del snap_keys[snap_keys.index('dem_prepare_mode')]
     assert sorted(snap_keys) == snap_get_keys()
->>>>>>> aefee060
     expected = {
         'allow_res_osv': True,
         'cleanup': True,
@@ -41,13 +37,9 @@
     write(config, out)
     config = get_config(config_file=out)
     assert 'snap' in config.keys()
-<<<<<<< HEAD
-    assert sorted(config['snap'].keys()) == snap_get_keys()
-=======
     snap_keys = list(config['snap'].keys())
     del snap_keys[snap_keys.index('dem_prepare_mode')]
     assert sorted(snap_keys) == snap_get_keys()
->>>>>>> aefee060
     for key, value in expected.items():
         assert config['snap'][key] == value
 
