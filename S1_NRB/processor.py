--- conflicted
+++ resolved
@@ -59,8 +59,6 @@
         Defaults to 'LERC_DEFLATE'.
     overviews: list[int], optional
         Internal overview levels to be created for each GeoTIFF file. Defaults to [2, 4, 9, 18, 36]
-    recursive: bool, optional
-        Find datasets recursively in the directory specified with the parameter `datadir`? Default is False.
     
     Returns
     -------
@@ -70,16 +68,11 @@
         overviews = [2, 4, 9, 18, 36]
     
     ids = identify_many(scenes)
-<<<<<<< HEAD
     datasets = []
     for id in ids:
         scene_base = os.path.splitext(os.path.basename(id.scene))[0]
         scene_dir = os.path.join(datadir, scene_base, str(epsg))
         datasets.append(find_datasets(directory=scene_dir))
-=======
-    datasets = [find_datasets(directory=datadir, recursive=recursive,
-                              start=i.start, stop=i.start) for i in ids]
->>>>>>> 41e2dbdd
     
     if len(datasets) == 0:
         raise RuntimeError("No pyroSAR datasets were found in the directory '{}'".format(datadir))
