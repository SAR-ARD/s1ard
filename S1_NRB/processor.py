--- conflicted
+++ resolved
@@ -77,13 +77,13 @@
             msg = "No scenes could be found for the following search query:\n" \
                   " sensor:       '{sensor}'\n" \
                   " product:      '{product}'\n" \
-                  " acq. mode:    '{acq_mode}'\n" \
+                  " acq_mode:     '{acquisition_mode}'\n" \
                   " aoi_tiles:    '{aoi_tiles}'\n" \
                   " aoi_geometry: '{aoi_geometry}'\n" \
                   " mindate:      '{mindate}'\n" \
                   " maxdate:      '{maxdate}'\n" \
                   " date_strict:  '{date_strict}'\n" \
-                  " datatake:     '{datatake}'\n"
+                  " datatake:     '{frameNumber}'\n"
             print(msg.format(**dict_search))
             archive.close()
             return
@@ -92,36 +92,10 @@
         scenes = identify_many(selection, sortkey='start')
         search.check_acquisition_completeness(scenes=scenes, archive=archive)
     else:
-<<<<<<< HEAD
         if config['mode'] != ['sar']:
             raise RuntimeError("if argument 'scene' is set, the processing mode must be 'sar'")
         scenes = [identify(config['scene'])]
         aoi_tiles = []
-=======
-        frame_number = None
-    dict_search['frameNumber'] = frame_number
-    
-    selection, aoi_tiles = search.scene_select(archive=archive, kml_file=config['kml_file'], **dict_search)
-    
-    if len(selection) == 0:
-        msg = "No scenes could be found for the following search query:\n" \
-              " sensor:       '{sensor}'\n" \
-              " product:      '{product}'\n" \
-              " acq_mode:     '{acquisition_mode}'\n" \
-              " aoi_tiles:    '{aoi_tiles}'\n" \
-              " aoi_geometry: '{aoi_geometry}'\n" \
-              " mindate:      '{mindate}'\n" \
-              " maxdate:      '{maxdate}'\n" \
-              " date_strict:  '{date_strict}'\n" \
-              " datatake:     '{frameNumber}'\n"
-        print(msg.format(**dict_search))
-        archive.close()
-        return
-    print('found the following scene(s):')
-    print('\n'.join(selection))
-    scenes = identify_many(selection, sortkey='start')
-    search.check_acquisition_completeness(scenes=scenes, archive=archive)
->>>>>>> cfc96bca
     ####################################################################################################################
     # get neighboring GRD scenes to add a buffer to the geocoded scenes
     # otherwise there will be a gap between final geocoded images.
